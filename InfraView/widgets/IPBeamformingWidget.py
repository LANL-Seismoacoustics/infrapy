
from PyQt5.QtWidgets import (QWidget, QHBoxLayout, QVBoxLayout, 
                             QSplitter, QTabWidget, QAction,
                             QScrollArea, QToolBar, QToolButton)

from PyQt5.QtCore import pyqtSignal, pyqtSlot, Qt, QThread, QCoreApplication, QSettings
from PyQt5 import QtCore, QtGui
from PyQt5.QtGui import QIcon, QPainterPath, QColor, QCursor

import pyqtgraph as pg
from pyqtgraph import ViewBox

import warnings, math

import numpy as np
from pathlib import Path

# import infraview widgets here
from InfraView.widgets import IPDetectionWidget
from InfraView.widgets import IPDetectorSettingsWidget
from InfraView.widgets import IPNewDetectionDialog
from InfraView.widgets import IPPickLine
from InfraView.widgets import IPPlotItem
from InfraView.widgets import IPBeamformingSettingsWidget
from InfraView.widgets import IPPolarPlot
from InfraView.widgets import IPSaveBeamformingResultsDialog
from InfraView.widgets import IPUtils

# import infrapy modules here
from infrapy.detection import beamforming_new
from infrapy.utils import data_io

# import obspy modules here
from obspy.core import UTCDateTime


class IPBeamformingWidget(QWidget):

    signal_startBeamforming = pyqtSignal()
    signal_stopBeamforming = pyqtSignal()

    streams = None

    hline = None  # the horizontal crosshair line in the waveform window
    vline = None  # the vertical crosshair line in the waveform window
    position_label = None  # list to hold the labels that show the position of the crosshairs
    value_label = None  # list to hold the labels that show the y-value of the crosshairs

    _plot_list = []     # list to hold references to the four main plots

    _slowness_collection = []   # This will hold the slowness plots for the current run
    _max_projection_data = None

    _t = []
    _trace_vel = []
    _back_az = []
    _f_stats = []

    waveform_data_item = None

    _mp_pool = None

    lanl_blue = IPUtils.lanl_primary
    lanl_light_blue = IPUtils.lanl_blue
    lanl_green = IPUtils.lanl_green
    lanl_orange = IPUtils.lanl_orange

    def __init__(self, parent, pool):
        super().__init__()

        self.parent = parent

        self._mp_pool = pool

        self.buildUI()

    def make_crosshair(self):
        crosshair = QPainterPath()
        crosshair.moveTo(0, -0.5)
        crosshair.lineTo(0,  0.5)
        crosshair.moveTo(-0.5, 0)
        crosshair.lineTo(0.5, 0)
        return crosshair

    def set_textitem_fontsize(self, item, int):
        font = item.textItem.font()
        font.setPointSize(int)
        item.textItem.setFont(font)

    def buildUI(self):

        self.make_toolbar()
        # crosshair_symbol = self.make_crosshair()

        self.lhWidget = pg.GraphicsLayoutWidget()
        self.lhWidget.setMouseTracking(True)

        self.waveformPlot = IPPlotItem.IPPlotItem(mode='waveform', est=None)
        self.waveformPlot.setLabel('left', 'Waveform')
        self.waveformPlot.hideButtons()

        self.fstatPlot = IPPlotItem.IPPlotItem(mode='waveform', est=None)
        self.fstatPlot.hideButtons()
        self.fstatPlot.setYRange(0, 1, padding=0)
        self.fstatPlot.disableAutoRange(axis=ViewBox.XAxis)
        self.fstatPlot.showGrid(x=True, y=True, alpha=0.3)
        self.fstatPlot.setLabel('left', 'F-Statistic')
        self.fstat_marker = pg.PlotDataItem([],[], symbol='+', symbolSize='25')
        self.fstatPlot.addItem(self.fstat_marker)
        self.fstat_marker_label = pg.TextItem('', color=(150,150,150), anchor=(0,1))
        self.fstat_marker_label.setZValue(15)
        self.set_textitem_fontsize(self.fstat_marker_label, 10)
        self.fstat_slowness_marker = pg.PlotDataItem([], [], symbol = 'o', symbolSize='10', color=self.lanl_blue)

        self.threshold_line = pg.InfiniteLine(pos=0.0, angle=0.0, pen=pg.mkPen('b', width=2, moveable=True, style=QtCore.Qt.DotLine))
        self.threshold_label = pg.InfLineLabel(line=self.threshold_line, text='', movable=True, position=0.04, anchors=[(0.5,1), (0.5,1)])
        self.threshold_label.setColor(IPUtils.lanl_primary)
        t_font = self.threshold_label.textItem.font()
        t_font.setPointSize(10)
        self.threshold_label.textItem.setFont(t_font)
        self.fstatPlot.addItem(self.threshold_line)
        # this is the label that pops up to alert someone that the program is calculating the threshold
        self.threshold_calculating_label = pg.TextItem('Calculating Threshold...', color=IPUtils.lanl_screen_text_black)

        self.traceVPlot = IPPlotItem.IPPlotItem(mode='waveform', est=None)
        self.traceVPlot.hideButtons()
        self.traceVPlot.showGrid(x=True, y=True, alpha=0.3)
        self.traceVPlot.setYRange(0, 500, padding=0)
        self.traceVPlot.disableAutoRange(axis=ViewBox.XAxis)
        self.traceVPlot.setLabel('left', 'Trace Velocity (m/s)')
        self.traceV_marker = pg.PlotDataItem([],[], symbol='+', symbolSize='25')
        self.traceVPlot.addItem(self.traceV_marker)
        self.traceV_marker_label = pg.TextItem('', color=(150,150,150), anchor=(0,1))
        self.traceV_marker_label.setZValue(15)
        self.set_textitem_fontsize(self.traceV_marker_label, 10)
        self.traceV_slowness_marker = pg.PlotDataItem([], [], symbol = 'o', symbolSize='10', color=self.lanl_green)

        self.backAzPlot = IPPlotItem.IPPlotItem(mode='waveform', est=None)
        self.backAzPlot.hideButtons()
        self.backAzPlot.showGrid(x=True, y=True, alpha=0.3)
        self.backAzPlot.setYRange(-180, 180, padding=0)
        # I want to make sure this plot has meaningful ticks
        la = self.backAzPlot.getAxis('left')
        ba_ticks = [-180.0, -90.0, 0, 90.0, 180.0]
        la.setTicks([[(tic, str(tic)) for tic in ba_ticks]])
        self.backAzPlot.disableAutoRange(ViewBox.XAxis)
        self.backAzPlot.setLabel('left', 'Back Azimuth (deg)')
        self.backAz_marker = pg.PlotDataItem([], [], symbol='+', symbolSize='25')
        self.backAzPlot.addItem(self.backAz_marker)
        self.backAz_marker_label = pg.TextItem('', color=(150,150,150), anchor=(0,1))
        self.backAz_marker_label.setZValue(15)
        self.set_textitem_fontsize(self.backAz_marker_label, 10)
        self.backAz_slowness_marker = pg.PlotDataItem([], [], symbol = 'o', symbolSize='10', color=self.lanl_orange)

        self.resultPlots = {'fplot': self.fstatPlot, 'tracePlot': self.traceVPlot, 'backPlot': self.backAzPlot}

        self.fstatPlot.setXLink(self.waveformPlot)
        self.traceVPlot.setXLink(self.waveformPlot)
        self.backAzPlot.setXLink(self.waveformPlot)

        self.lhWidget.addItem(self.waveformPlot)
        self.lhWidget.nextRow()
        self.lhWidget.addItem(self.fstatPlot)
        self.lhWidget.nextRow()
        self.lhWidget.addItem(self.traceVPlot)
        self.lhWidget.nextRow()
        self.lhWidget.addItem(self.backAzPlot)

        self._plot_list.append(self.waveformPlot)
        self._plot_list.append(self.fstatPlot)
        self._plot_list.append(self.traceVPlot)
        self._plot_list.append(self.backAzPlot)

        self.addCrosshairs()

        # --------------------------------------------
        # this is where I create the linear region item that specifies the current portion of waveform being evaluated

        self.timeRangeLRI = pg.LinearRegionItem()
        self.timeRangeLRI.setMovable(False)
        brush = QtGui.QBrush(QtGui.QColor(50, 50, 50, 50))
        self.timeRangeLRI.setBrush(brush)

        # --------------------------------------------
        # the slownessWidget will hold the slowness plot and the projection plot

        slownessWidget = pg.GraphicsLayoutWidget()

        # Create the slowness plot and its dataitem
        self.slownessPlot = IPPolarPlot.IPPolarPlot()
        self.spi = pg.ScatterPlotItem(pxMode=False, pen=pg.mkPen(None))
        slowness_pen = pg.mkPen(color=(60, 60, 60), width=2)
        self.max_line = pg.PlotDataItem(x=[],
                                        y=[],
                                        pen=slowness_pen,
                                        symbol=None)
        self.max_line.setZValue(20)
        self.slownessPlot.addItem(self.max_line)

        # Create the slowness widget and its dataitem
        self.projectionPlot = IPPlotItem.IPPlotItem()
        
        self.projectionCurve = pg.PlotDataItem(x=[],
                                               y=[],
                                               pen=(60, 60, 60),
                                               symbol=None)
        self.max_projectionCurve = pg.PlotDataItem(x=[],
                                                   y=[],
                                                   pen=(100, 100, 100),
                                                   symbol=None)

        self.projectionPlot.showGrid(x=True, y=True, alpha=0.3)
        self.projectionPlot.addItem(self.max_projectionCurve)
        self.projectionPlot.addItem(self.projectionCurve)

        self.projectionPlot.setLabel('left', 'Avg. Beam Power')
        self.projectionPlot.setLabel('bottom', 'Azimuth')
        self.projectionPlot.setXRange(-180, 180)
        self.projectionPlot.getAxis('bottom').setTicks([[(-180, '-180'), (-90, '-90'), (0, '0'), (90, '90'), (180, '180')]])

        self.slowness_time_label = pg.LabelItem('t = ', color=QColor(44, 44, 44))
        self.slowness_backAz_label = pg.LabelItem('Back Azimuth (deg) = ', color=QColor(44, 44, 44))
        self.slowness_traceV_label = pg.LabelItem('Trace Velocity (m/s) = ', color=QColor(44, 44, 44))

        slownessWidget.addItem(self.slownessPlot)
        slownessWidget.nextRow()
        slownessWidget.addItem(self.slowness_time_label)
        slownessWidget.nextRow()
        slownessWidget.addItem(self.slowness_backAz_label)
        slownessWidget.nextRow()
        slownessWidget.addItem(self.slowness_traceV_label)
        slownessWidget.nextRow()
        slownessWidget.addItem(self.projectionPlot)


        # ---------------------------------------------
        # the bottomWidget will hold the beamforming settings widget, and the detection widget...
        bottomWidget = QWidget()
        self.bottomTabWidget = QTabWidget()

        self.bottomSettings = IPBeamformingSettingsWidget.IPBeamformingSettingsWidget(self)
        self.bottomSettings_scrollarea = QScrollArea()
        self.bottomSettings_scrollarea.setWidget(self.bottomSettings)
        
        self.detector_settings = IPDetectorSettingsWidget.IPDetectorSettingsWidget(self)
        self.detector_settings_scrollarea = QScrollArea()
        self.detector_settings_scrollarea.setWidget(self.detector_settings)
        
        self.detectionWidget = IPDetectionWidget.IPDetectionWidget(self)

        self.detectiontab_idx = self.bottomTabWidget.addTab(self.detectionWidget, 'Detections')
        self.settingstab_idx = self.bottomTabWidget.addTab(self.bottomSettings_scrollarea, 'Beamformer Settings')
        self.det_settings_tab_idx = self.bottomTabWidget.addTab(self.detector_settings, 'Detector Settings')

        bottomLayout = QHBoxLayout()
        bottomLayout.addWidget(self.bottomTabWidget)

        bottomWidget.setLayout(bottomLayout)

        # ---------------------------------------------

        self.splitterTop = QSplitter(Qt.Horizontal)
        self.splitterTop.addWidget(self.lhWidget)
        self.splitterTop.addWidget(slownessWidget)
        self.splitterBottom = QSplitter(Qt.Horizontal)
        self.splitterBottom.addWidget(bottomWidget)

        # ---------------------------------------------

        self.main_splitter = QSplitter(Qt.Vertical)
        self.main_splitter.addWidget(self.splitterTop)
        self.main_splitter.addWidget(self.splitterBottom)

        self.main_layout = QVBoxLayout()
        self.main_layout.setMenuBar(self.toolbar)
        self.main_layout.addWidget(self.main_splitter)

        self.setLayout(self.main_layout)

        self.addCrosshairs()

        self.connectSignalsAndSlots()

        # Create a thread for the beamforming to run in
        self.bfThread = QThread()

        #Temporary
        self.new_detections_dialog = IPNewDetectionDialog.IPNewDetectionsDialog(self)
        self.save_results_dialog = IPSaveBeamformingResultsDialog.IPSaveBeamformingResultsDialog(self)

    def make_toolbar(self):
        self.toolbar = QToolBar()

        # self.toolbar.setStyleSheet("QToolButton:!hover { padding-left:5px; padding-right:5px; padding-top:2px; padding-bottom:2px} QToolBar {background-color: rgb(0,107,166)}")
        # self.toolbar.setStyleSheet("QToolButton:!hover {background-color:blue} QToolButton:hover { background-color: lightgray }")

        toolButton_start = QToolButton()
        toolButton_stop = QToolButton()
        toolButton_clear = QToolButton()
        toolButton_export = QToolButton()

        self.runAct = QAction(QIcon.fromTheme("media-playback-start"), "Run Beamforming", self)
        self.runAct.triggered.connect(self.runBeamforming)
        toolButton_start.setToolButtonStyle(Qt.ToolButtonTextOnly)
        toolButton_start.setDefaultAction(self.runAct)

        self.stopAct = QAction(QIcon.fromTheme("media-playback-stop"), 'Stop', self)
        self.stopAct.setEnabled(False)
        toolButton_stop.setToolButtonStyle(Qt.ToolButtonTextOnly)
        toolButton_stop.setDefaultAction(self.stopAct)

        self.clearAct = QAction(QIcon.fromTheme("edit-clear"), 'Clear', self)
        self.clearAct.triggered.connect(self.clearResultPlots)
        toolButton_clear.setToolButtonStyle(Qt.ToolButtonTextOnly)
        toolButton_clear.setDefaultAction(self.clearAct)

        self.exportAct = QAction(QIcon.fromTheme("document-save-as"), 'Export Results', self)
        self.exportAct.triggered.connect(self.exportResults)
        toolButton_export.setToolButtonStyle(Qt.ToolButtonTextBesideIcon)
        toolButton_export.setDefaultAction(self.exportAct)

        self.toolbar.addWidget(toolButton_start)
        self.toolbar.addWidget(toolButton_stop)
        self.toolbar.addWidget(toolButton_clear)
        self.toolbar.addSeparator()
        self.toolbar.addWidget(toolButton_export)


    def addCrosshairs(self):
        # This adds the crosshairs that follow the mouse around, as well as the position labels which display the
        # UTC time in the top right corner of the plots
        
        self.vline = pg.InfiniteLine(angle=90, movable=False, pen='k')
        self.hline = pg.InfiniteLine(angle=0, movable=False, pen='k')
        self.position_label = pg.TextItem(color=(0, 0, 0), html=None, anchor=(1, 0))
        self.value_label = pg.TextItem(color=(0, 0, 0), html=None, anchor=(1, 0))

        self.vline.setZValue(10)
        self.hline.setZValue(11)

        self.waveformPlot.addItem(self.vline, ignoreBounds=True)
        self.waveformPlot.addItem(self.hline, ignoreBounds=True)
        self.waveformPlot.addItem(self.position_label, ignoreBounds=True)
        self.waveformPlot.addItem(self.value_label, ignoreBounds=True)

    def connectSignalsAndSlots(self):
        # keep as many signal and slot connections as possible together in one place
        self.lhWidget.scene().sigMouseMoved.connect(self.myMouseMoved)
        self.lhWidget.scene().sigMouseClicked.connect(self.myMouseClicked)
        self.detectionWidget.signal_detections_changed.connect(self.plotDetectionLines)

    def setStreams(self, streams):
        # keep a local reference for the streams that will be analyzied
        self.streams = streams

    def get_earliest_start_time(self):
        return self.parent.waveformWidget.plotViewer.pl_widget.earliest_start_time

    def plotDetectionLines(self):
        """
        This is the routine that draws the detection lines on the fstat plot

        Plotting detection lines makes no sense if there are no waveforms loaded to set the date and
        time for the plots.  One way to check this is to see if earliest_start_time is None,
        and if it is, bail until plots are loaded.

        If detections are determined to exist, cycle through them, create a new line, connect
        it to the appropriate slots, and add it to the fstat plot.
        """
        e_s_t = self.get_earliest_start_time()
        if e_s_t is None:
            return

        # the detectioningWidget is where the detection data lives
        detection_data = self.detectionWidget.get_data()

        # Data may have changed, so first clear out old detection lines, and then
        # we'll repopulate
        self.clearDetectionLines()

        # if no detections to plot, return
        if len(detection_data) == 0:
            return

        for detection in detection_data:

            starting_position = detection.get_peakF_UTCtime(type='obspy') - UTCDateTime(e_s_t)

            newDetectionLine = IPPickLine.IPPickLine(detection, starting_pos=starting_position)

            # These connections need to be made for each new detection line
            newDetectionLine.sigPickLineMoving.connect(self.detectionWidget.detectionLineMoving)
            newDetectionLine.sigPickLineMoved.connect(self.detectionLineMoved)
            newDetectionLine.sigDeleteMe.connect(self.detectionWidget.delete_detection)

            newDetectionLine.sigCreateStartEndBars.connect(self.detectionWidget.createNewDetectionStartEndRegion)
            newDetectionLine.sigRemoveStartEndBars.connect(self.detectionWidget.removeDetectionStartEndRegion)
            newDetectionLine.sigStartEndBarsChanged.connect(self.detectionWidget.updateDetectionStartEnd)

            detection.setAssociatedPickLine(newDetectionLine)

            # add the detectionline to the fstat plot (or others eventually?) and
            # if it has one, a start/end linear region item
            self.fstatPlot.addItem(newDetectionLine)

            if newDetectionLine.startEndBars() is not None:
                self.fstatPlot.addItem(newDetectionLine.startEndBars())

    @pyqtSlot(float)
    def detectionLineMoved(self, pos):
        # somebody moved a detection line, so we need to first find the nearest _t value to the new position, and set the detection line
        # to that _t value
        nearest_idx = self.nearest_in_t(pos)
        self.detectionWidget.detectionLineMoved(self._t[nearest_idx], 
                                                self._f_stats[nearest_idx], 
                                                self._back_az[nearest_idx], 
                                                self._trace_vel[nearest_idx])
        self.plot_slowness_at_idx(nearest_idx)

        t_nearest = self._t[nearest_idx]
        f_nearest = self._f_stats[nearest_idx]
        ba_nearest = self._back_az[nearest_idx]
        tv_nearest = self._trace_vel[nearest_idx]

        self.fstat_slowness_marker.setData([t_nearest], [f_nearest])
        self.backAz_slowness_marker.setData([t_nearest], [ba_nearest])
        self.traceV_slowness_marker.setData([t_nearest], [tv_nearest])

        self.fstatPlot.addItem(self.fstat_slowness_marker)
        self.backAzPlot.addItem(self.backAz_slowness_marker)
        self.traceVPlot.addItem(self.traceV_slowness_marker)
        

    def clearDetectionLines(self):
        """
        Remove all detection lines from all plots, note that this does not remove detections
        from the list of detections in the detectionwidget
        """
        for plot in self._plot_list:
            for item in reversed(plot.items):
                if type(item) is IPPickLine.IPPickLine:
                    plot.removeItem(item)
                    del item
        self.clearDetectionStartEndRegions()

    def clearDetectionStartEndRegions(self):
        """
        Remove all start/end regions from all plots, note that this does not remove any info
        from the list of detections in the detectionwidget
        """
        for plot in self._plot_list:
            for item in reversed(plot.items):
                if type(item) is IPPickLine.IPStartEndRegionItem:
                    plot.removeItem(item)
                    del item

    @pyqtSlot(pg.PlotDataItem, tuple, str)
    def setWaveform(self, plotLine, region, plot_label=None):
        initial = False
        if self.waveform_data_item is not None:
            self.waveform_data_item.clear()
        else:
            self.waveform_data_item = pg.PlotDataItem()
            initial = True

        # bringing in a new waveform, we might have a new earliest_start_time, so update that in the 
        # plots so that the x-axes will be correct
        est = self.get_earliest_start_time()
        self.waveformPlot.setEarliestStartTime(est)
        self.fstatPlot.setEarliestStartTime(est)
        self.backAzPlot.setEarliestStartTime(est)
        self.traceVPlot.setEarliestStartTime(est)


        # need to make a copy of the currently active plot and give it to the beamformingwidget for display
        self.waveform_data_item.setData(plotLine.xData, plotLine.yData)
        self.waveform_data_item.setPen(pg.mkPen(color=(100, 100, 100), width=1))
        self.waveformPlot.enableAutoRange(axis=ViewBox.YAxis)
        if initial:
            # only need to add the item if it wasn't already added
            self.waveformPlot.addItem(self.waveform_data_item)
        if plot_label is not None:
            self.waveformPlot.setPlotLabel(plot_label)
        self.waveformPlot.setXRange(region[0], region[1], padding=0)

    @pyqtSlot(tuple)
    def updateWaveformRange(self, new_range):
        self.waveformPlot.setXRange(new_range[0], new_range[1], padding=0)
        # we want to set the title of the plot to reflect the current start time of the view
        self.start_time = self.get_earliest_start_time() + new_range[0]
        self.waveformPlot.setTitle(str(self.start_time))

    def myMouseMoved(self, evt):
        # This takes care of the crosshairs
        if len(self._plot_list) == 0:
            return

        if len(self._t) == 0:
            return

        e_s_t = self.get_earliest_start_time()
        if e_s_t is None:
            return

        # so save some cpu time, and since the plots have the same x axis, lets get the nearest time data
        # outside of the plot loop
        mouse_point_x = (self._plot_list[0].vb.mapSceneToView(evt)).x()

        nearest_idx = self.nearest_in_t(mouse_point_x)

        # get the xy values of the point nearest to the cursor
        try:
            t_nearest = self._t[nearest_idx]
            f_nearest = self._f_stats[nearest_idx]
            ba_nearest = self._back_az[nearest_idx]
            tv_nearest = self._trace_vel[nearest_idx]
        except IndexError:
            return


        self.fstat_marker_label.setText(' [{:.2f}, {:.2f}]'.format(t_nearest, f_nearest))
        self.fstat_marker_label.setPos(t_nearest, f_nearest)
        self.backAz_marker_label.setText(' [{:.2f}, {:.2f}]'.format(t_nearest, ba_nearest))
        self.backAz_marker_label.setPos(t_nearest, ba_nearest)
        self.traceV_marker_label.setText(' [{:.2f}, {:.2f}]'.format(t_nearest, tv_nearest))
        self.traceV_marker_label.setPos(t_nearest, tv_nearest)

        #set the data of all of the cursors
        self.fstat_marker.setData([t_nearest], [f_nearest])
        self.backAz_marker.setData([t_nearest], [ba_nearest])
        self.traceV_marker.setData([t_nearest], [tv_nearest])

        mouse_point_x = (self.waveformPlot.vb.mapSceneToView(evt)).x()
        mouse_point_y = (self.waveformPlot.vb.mapSceneToView(evt)).y()

        myRange = self.waveformPlot.viewRange()
        self.position_label.setPos(myRange[0][1], myRange[1][1])
        
        self.position_label.setText("UTC = {0}".format(e_s_t + mouse_point_x))
        self.vline.setPos(mouse_point_x)
        self.hline.setPos(mouse_point_y)

        #for idx, my_plot in enumerate(self._plot_list):

        #    mouse_point_y = (my_plot.vb.mapSceneToView(evt)).y()

        #    if my_plot.sceneBoundingRect().contains(evt):
        #        mouse_in_plot = True

        #        if idx == 0:
        #            self.position_label.setVisible(True)
        #            self.value_label.setVisible(True)
        #            self.position_label.setText("UTC = {0}".format(e_s_t + mouse_point_y))

                # myRange = my_plot.viewRange()
                # vb = my_plot.getViewBox()
                # _, sy = vb.viewPixelSize()  # this is to help position the valueLabels below the positionLabels

                # self.position_labels[idx].setVisible(True)
                # self.position_labels[idx].setPos(myRange[0][1], myRange[1][1])
                # self.position_labels[idx].setText("UTC = {0}".format(e_s_t + mouse_point_y))

                # self._value_labels[idx].setVisible(True)
                # self._value_labels[idx].setPos(myRange[0][1], myRange[1][1] - sy * self.position_labels[idx].boundingRect().height())
                # self._value_labels[idx].setText("{}".format(round(mouse_point_y, 4)))

            #else:
            #    self.position_labels[idx].setVisible(False)
            #    self._value_labels[idx].setVisible(False)

        #if not mouse_in_plot:
            # clear markers
        #    self.fstat_marker.setData([], [])
        #    self.backAz_marker.setData([], [])
        #    self.traceV_marker.setData([], [])

        #    self.fstat_marker_label.setText('')
        #    self.backAz_marker_label.setText('')
        #    self.traceV_marker_label.setText('')

    def myMouseClicked(self, evt):

        # if there's no data loaded, return immediately
        if len(self._f_stats) == 0:
            return

        # Gather up any keyboard modifiers to check for Ctrl, or Shift, or
        # other keypresses
        modifiers = self.parent.ipApp.keyboardModifiers()
        if modifiers == QtCore.Qt.ShiftModifier:
            # Shift+click
            pass

        elif modifiers == QtCore.Qt.ControlModifier:
            # if control click on the plot, then draw a Linear Region Item on
            # the plot
            if evt.button() == QtCore.Qt.LeftButton:
                self.mouseClick_ControlLeft(evt)
            
        elif modifiers == (QtCore.Qt.ControlModifier | QtCore.Qt.ShiftModifier):
            # Cntrl+Shift+Click
            pass

        else:
            # Handle regular Left Button Click
            if evt.button() == QtCore.Qt.LeftButton:
                # This is the primary way of adding a pick to a plot
                self.mouseClick_Left(evt)
            elif evt.button() ==QtCore.Qt.RightButton:
                self.mouseClick_right(evt)

    def mouseClick_right(self, evt):
        pass

    def mouseClick_Left(self, evt):
        # Go ahead and grab the position of the mouse click and also generate a
        # QPoint out of it for some uses
        p = QCursor.pos()  # this is the global coordinate of the mouse
        scenePos = evt.scenePos()

        for my_plot in self._plot_list:

            # screenGeometry is the global rectangle of the viewbox:
            if my_plot.vb.screenGeometry().contains(p):
                # get the index of the point nearest to the click
                mouse_point_x = (my_plot.vb.mapSceneToView(scenePos)).x()
                nearest_idx = self.nearest_in_t(mouse_point_x)

                self.plot_slowness_at_idx(nearest_idx)

                t_nearest = self._t[nearest_idx]
                f_nearest = self._f_stats[nearest_idx]
                ba_nearest = self._back_az[nearest_idx]
                tv_nearest = self._trace_vel[nearest_idx]

                self.fstat_slowness_marker.setData([t_nearest], [f_nearest])
                self.backAz_slowness_marker.setData([t_nearest], [ba_nearest])
                self.traceV_slowness_marker.setData([t_nearest], [tv_nearest])

                self.fstatPlot.addItem(self.fstat_slowness_marker)
                self.backAzPlot.addItem(self.backAz_slowness_marker)
                self.traceVPlot.addItem(self.traceV_slowness_marker)

                # move the waveform time region to reflect the location of the current selected point
                t_range = self.timeRangeLRI.getRegion()
                t_half_width = (t_range[1] - t_range[0]) / 2.
                t_region = [t_nearest - t_half_width, t_nearest + t_half_width]
                self.timeRangeLRI.setRegion(t_region)

    def mouseClick_ControlLeft(self, evt):
        # TODO: a lot of this is redundant with mouseClick_left, can they be combined in any way?

        # Go ahead and grab the position of the mouse click and also generate a
        # QPoint out of it for some uses
        p = QCursor.pos()  # this is the global coordinate of the mouse
        scenePos = evt.scenePos()

        for my_plot in self._plot_list:
            # screenGeometry is the global rectangle of the viewbox
            if my_plot.vb.screenGeometry().contains(p):
                # get the index of the point nearest to the click
                mouse_point_x = (my_plot.vb.mapSceneToView(scenePos)).x()
                nearest_idx = self.nearest_in_t(mouse_point_x)

                # plot the slowness plot for that index
                self.plot_slowness_at_idx(nearest_idx)

                t_nearest = self._t[nearest_idx]
                f_nearest = self._f_stats[nearest_idx]
                ba_nearest = self._back_az[nearest_idx]
                tv_nearest = self._trace_vel[nearest_idx]

                self.fstat_slowness_marker.setData([t_nearest], [f_nearest])
                self.backAz_slowness_marker.setData([t_nearest], [ba_nearest])
                self.traceV_slowness_marker.setData([t_nearest], [tv_nearest])

                center = self.parent.waveformWidget.stationViewer.get_current_center()
                # since we are manually adding a detection, the start and end need to be estimated...
                # lets make them +/- 5% of the window width
                window_range = self.fstatPlot.getViewBox().viewRange()
                window_width = window_range[0][1] - window_range[0][0]
                det_start = -window_width/20.0
                det_end = window_width/20.0

                det_time = self.get_earliest_start_time() + t_nearest
                dets = [[det_time, det_start, det_end, ba_nearest, tv_nearest, f_nearest]]
                self.detectionWidget.new_detections(dets,
                                    center[0],
                                    center[1],
                                    elev=center[2],
                                    event='',
                                    element_cnt=len(self.streams),
                                    method='manual',
                                    fr=self.bottomSettings.getFreqRange())

                # move the waveform time region to reflect the location of the f_max
                t_range = self.timeRangeLRI.getRegion()
                t_half_width = (t_range[1] - t_range[0]) / 2.
                t_region = [t_nearest - t_half_width, t_nearest + t_half_width]
                self.timeRangeLRI.setRegion(t_region)
                
                self.bottomTabWidget.setCurrentIndex(self.detectiontab_idx)

                

    def nearest_in_t(self, value):
        if len(self._t) < 1:
            return

        ## Return the index of the time array that is closest to value
        a = np.asarray(self._t)
        return (np.abs(a-value)).argmin()

    def getProject(self):
        return self.parent.getProject()

    def saveWindowGeometrySettings(self):
        settings = QSettings('LANL', 'InfraView')
        settings.beginGroup('BeamFormingWidget')
        settings.setValue("windowSize", self.size())
        settings.setValue("windowPos", self.pos())
        settings.setValue("bfmainSplitterSettings", self.main_splitter.saveState())
        settings.setValue("splitterTopSettings", self.splitterTop.saveState())
        settings.setValue("splitterBottomSettings", self.splitterBottom.saveState())
        settings.endGroup()

    def restoreWindowGeometrySettings(self):
        # Restore settings
        settings = QSettings('LANL', 'InfraView')
        settings.beginGroup('BeamFormingWidget')

        splitterTopSettings = settings.value("splitterTopSettings")
        if splitterTopSettings:
            self.splitterTop.restoreState(splitterTopSettings)

        splitterBottomSettings = settings.value("splitterBottomSettings")
        if splitterBottomSettings:
            self.splitterBottom.restoreState(splitterBottomSettings)

        splitterMainSettings = settings.value("bfmainSplitterSettings")
        if splitterMainSettings:
            self.main_splitter.restoreState(splitterMainSettings)

        settings.endGroup()

    @pyqtSlot(bool)
    def show_calculating_threshold_label(self, show):
        if show:
            xRange = self.fstatPlot.viewRange()[0]
            yRange = self.fstatPlot.viewRange()[1]
            self.fstatPlot.addItem(self.threshold_calculating_label)
            self.threshold_calculating_label.setPos(xRange[0], yRange[1])
        else:
            self.fstatPlot.removeItem(self.threshold_calculating_label)

    def runBeamforming(self):
        if self.streams is None:
            IPUtils.errorPopup('You should have at least 3 streams loaded to run beamfinder')
            return

        if len(self.streams) < 3:
            IPUtils.errorPopup('You should have at least 3 waveforms loaded to run beamfinder')
            return

        if self.parent.waveformWidget.stationViewer.get_inventory() is None:
            IPUtils.errorPopup('There are no stations loaded.  Station Lat and Lon information is required to do beamforming.')
            return

        if self.parent.waveformWidget.stationViewer.getStationCount() != self.streams.count():
            IPUtils.errorPopup('The number of stations is not equal to the number of waveforms. Each waveform must have a matching station with Lat./Lon. information in it.')
            return

        # we only want the slowness plot to show data at end of run
        self.spi.clear()
        self.spi.addPoints([])

        # clear out previous run
        self.clearResultPlots()
        self.fstatPlot.addItem(self.fstat_marker)
        self.fstatPlot.addItem(self.fstat_marker_label, ignoreBounds=True)

        self.traceVPlot.addItem(self.traceV_marker)
        self.traceVPlot.addItem(self.traceV_marker_label, ignoreBounds=True)

        self.backAzPlot.addItem(self.backAz_marker)
        self.backAzPlot.addItem(self.backAz_marker_label, ignoreBounds=True)

        # First lets create some new curves, and add them to the pertinent plots
        self._t = []
        self._trace_vel = []
        self._back_az = []
        self._f_stats = []
        self.slownessX = np.array([])
        self.slownessY = np.array([])
        self.beam_power = np.array([])


        self.max_projection = None
        self.max_projection_curve = None
        self.max_projection_index = None

        # add the slownessPlotItem to the slowness plot
        self.slownessPlot.addItem(self.spi)

        self.resultData = {'t': self._t,
                           'tracev': self._trace_vel,
                           'backaz': self._back_az,
                           'fstats': self._f_stats,
                           'slownessX': self.slownessX,
                           'slownessY': self.slownessY,
                           'beampower': self.beam_power}

        method = self.bottomSettings.getMethod()
        if method == 'bartlett':
            symb = 'o'
            fcolor = self.lanl_blue
            tcolor = self.lanl_green
            bcolor = self.lanl_orange
        elif method == 'gls':
            symb = '+'
            fcolor = (220, 0, 0)
            tcolor = (0, 220, 0)
            bcolor = (0, 0, 220)
        elif method == 'bartlett_covar':
            symb = 't'
            fcolor = (190, 0, 0)
            tcolor = (0, 190, 0)
            bcolor = (0, 0, 190)
        elif method == 'capon':
            symb = 's'
            fcolor = (160, 0, 0)
            tcolor = (0, 160, 0)
            bcolor = (0, 0, 160)
        elif method == 'music':
            symb = 'd'
            fcolor = (130, 0, 0)
            tcolor = (0, 130, 0)
            bcolor = (0, 0, 130)

        symbol_size = '5'

        self.fval_curve = pg.PlotDataItem(x=self._t,
                                          y=self._f_stats,
                                          pen=None,
                                          brush=fcolor,
                                          symbol=symb,
                                          symbolPen=fcolor,
                                          symbolBrush=fcolor,
                                          symbolSize=symbol_size)

        self.fval_curve.sigPointsClicked.connect(self.pointsClicked)
        self.fstatPlot.addItem(self.fval_curve)

        self.trace_curve = pg.PlotDataItem(x=self._t,
                                           y=self._trace_vel,
                                           pen=None,
                                           brush=tcolor,
                                           symbol=symb,
                                           symbolPen=tcolor,
                                           symbolBrush=tcolor,
                                           symbolSize=symbol_size)

        # self.trace_curve.sigPointsClicked.connect(self.pointsClicked)
        self.traceVPlot.addItem(self.trace_curve)
        self.backaz_curve = pg.ScatterPlotItem(x=self._t,
                                               y=self._back_az,
                                               pen=None,
                                               brush=bcolor,
                                               symbol=symb,
                                               symbolPen=bcolor,
                                               symbolBrush=bcolor,
                                               symbolSize=symbol_size)

        # self.backaz_curve.sigClicked.connect(self.pointsClicked)
        self.backAzPlot.addItem(self.backaz_curve)

        self._slowness_collection = []  # Clear this array for the new run

        # do any checks of the input here before you create the worker object.
        # The first check is to make sure the back azimuth start angle is less than the back azimuth end angle 
        baz_start, baz_end = self.bottomSettings.getBackAzRange()
        if baz_start >= baz_end:
            IPUtils.errorPopup('The back azimuth start angle must be less than the end angle. Please correct this in the Beamformer Settings tab.')
            self.bottomTabWidget.setCurrentIndex(self.settingstab_idx)
            # and bail out before going farther
            return

        # Ditto for the trace velocity range
        tv_min, tv_max = self.bottomSettings.getTraceVRange()
        if tv_min >= tv_max:
            IPUtils.errorPopup('The minimum trace velocity must be less than the max.  Please correct this in the Beamformer Settings tab.')
            self.bottomTabWidget.setCurrentIndex(self.settingstab_idx)
            return

        self.bfWorker = BeamformingWorkerObject(self.streams,
                                                self.resultData,
                                                self.bottomSettings.getNoiseRange(),
                                                self.bottomSettings.getSignalRange(),
                                                self.bottomSettings.getFreqRange(),
                                                self.bottomSettings.getWinLength(),
                                                self.bottomSettings.getWinStep(),
                                                self.bottomSettings.getMethod(),
                                                self.bottomSettings.getNumSigs(),
                                                self.bottomSettings.getSubWinLength(),
                                                self.parent.waveformWidget.stationViewer.get_inventory(),
                                                self._mp_pool,
                                                self.bottomSettings.getBackAzResolution(),
                                                self.bottomSettings.getTraceVelResolution(),
                                                self.bottomSettings.getTraceVRange(),
                                                self.bottomSettings.getBackAzRange(),
                                                self.detector_settings.is_auto_threshold(),
                                                self.detector_settings.pval_spin.value())

        self.bfWorker.moveToThread(self.bfThread)

        self.signal_startBeamforming.connect(self.bfWorker.run)
        # self.stopButton.clicked.connect(self.bfWorker.stop)
        self.stopAct.triggered.connect(self.bfWorker.stop)

        self.bfWorker.signal_dataUpdated.connect(self.updateCurves)
        self.bfWorker.signal_slownessUpdated.connect(self.updateSlowness)
        self.bfWorker.signal_projectionUpdated.connect(self.updateProjection)
        self.bfWorker.signal_timeWindowChanged.connect(self.updateWaveformTimeWindow)
        self.bfWorker.signal_runFinished.connect(self.runFinished)
        self.bfWorker.signal_threshold_calc_is_running.connect(self.show_calculating_threshold_label)
        self.bfWorker.signal_threshold_calculated.connect(self.detector_settings.set_auto_threshold_level)
        self.bfWorker.signal_error_popup.connect(IPUtils.errorPopup)
        self.bfWorker.signal_reset_beamformer.connect(self.reset_run_buttons)

        # show the time range
        if self.timeRangeLRI not in self.waveformPlot.items:
            self.waveformPlot.addItem(self.timeRangeLRI)
        self.timeRangeLRI.setRegion((self.bottomSettings.getSignalRange()[0], self.bottomSettings.getSignalRange()[0] + self.bottomSettings.getWinLength()))

        # disable some buttons
        self.runAct.setEnabled(False)
        self.clearAct.setEnabled(False)
        self.exportAct.setEnabled(False)
        self.stopAct.setEnabled(True)

        # reset the run_step
        self.run_step = 0

        # start the thread
        self.bfThread.start()

        self.signal_startBeamforming.emit()

    def pointsClicked(self, pdi, points_clicked):
        # print('type(pdi) = {}'.format(type(pdi)))
        # print('type(points_clicked) = {}'.format(type(points_clicked)))
        # for idx, point in enumerate(points_clicked):
        #     print('{}: x={}, y={}'.format(idx, point.x(), point.y()))
        pass

    def updateCurves(self):

        self.fval_curve.setData(self._t, self._f_stats)
        self.trace_curve.setData(self._t, self._trace_vel)
        self.backaz_curve.setData(self._t, self._back_az)

        f_yrange = self.fstatPlot.vb.viewRange()[1]
        f_max = max(self._f_stats)
        if f_max > f_yrange[1]:
            self.fstatPlot.setYRange(0, f_max * 1.1, padding=0)

        t_yrange = self.traceVPlot.vb.viewRange()[1]
        t_max = max(self._trace_vel)
        if t_max > t_yrange[1]:
            self.traceVPlot.setYRange(0, t_max * 1.1, padding=0)

    @pyqtSlot(np.ndarray)
    def updateSlowness(self, slowness):
        # adds slowness to the slowness_collection
        save_slowness = True
        if save_slowness:
            self._slowness_collection.append(slowness[:])
            slowness = []


    def plot_slowness_at_idx(self, idx):
        pg.setConfigOptions(antialias=True)

        self.dots = []

        slowness = self._slowness_collection[idx]

        max_slowness = np.max(slowness[:, -1])
        max_slowness_idx = np.argmax(slowness[:,-1])
        min_slowness = np.min(slowness[:, -1])

        self.max_line.setData([0, slowness[max_slowness_idx, 0]], [0, slowness[max_slowness_idx, 1]])
        if self.max_line not in self.slownessPlot.items:
            self.slownessPlot.addItem(self.max_line)

        method = self.bottomSettings.getMethod()
        if method == "music" or method == "capon":
            max_slowness = np.max(slowness[:, -1])
            min_slowness = np.min(slowness[:, -1])
            scaled_slowness = 100 * (1.0 - (slowness[:, -1] - min_slowness) / (max_slowness - min_slowness))
        elif method == "gls":
            scaled_slowness = 100 * (1.0 - (slowness[:, -1]) / np.max(slowness[:, -1]))

        # need to auto adjust the size of the dots so they fill up the slowness nicely
        # the largest value on the plot will be 1/minimum_trace velocity
        lv = 1.0/self.bottomSettings.tracev_min_spin.value()
        dot_size = lv/15.

        for i in range(slowness.shape[0]):
            if method == "bartlett_covar" or method == "bartlett":
                brush = pg.intColor(100 * (slowness[i, -1]), hues=100, values=1)
            else:
                brush = pg.intColor(scaled_slowness[i], hues=100, values=1)

            self.dots.append({'pos': (slowness[i, 0], slowness[i, 1]), 'brush': brush, 'size': dot_size})
        
        self.spi.clear()
        self.spi.addPoints(self.dots)

        self.slowness_time_label.setText('t = {:.2f}'.format(self._t[idx]))
        self.slowness_backAz_label.setText('Back Azimuth (deg) =  {:.2f}'.format(self._back_az[idx]))
        self.slowness_traceV_label.setText('Trace Velocity (m/s) = {:.2f}'.format(self._trace_vel[idx]))
        self.slownessPlot.setRange(self.bottomSettings.tracev_min_spin.value())

        self.fstat_slowness_marker.setData([self._t[idx]], [self._f_stats[idx]])
        self.backAz_slowness_marker.setData([self._t[idx]], [self._back_az[idx]])
        self.traceV_slowness_marker.setData([self._t[idx]], [self._trace_vel[idx]])

        if self.fstat_slowness_marker not in self.fstatPlot.items:
            self.fstatPlot.addItem(self.fstat_slowness_marker)
        if self.backAz_slowness_marker not in self.backAzPlot.items:
            self.backAzPlot.addItem(self.backAz_slowness_marker)
        if self.traceV_slowness_marker not in self.traceVPlot.items:
            self.traceVPlot.addItem(self.traceV_slowness_marker)

        pg.setConfigOptions(antialias=False)

    @pyqtSlot(np.ndarray, np.ndarray)
    def updateProjection(self, projection, avg_beam_power):

        self.projectionCurve.setData(projection)
        if self.max_projection is None:
            self.max_projection = np.amax(projection[:, 1])
            self._max_projection_data = projection.copy()
            self.max_projectionCurve.setData(projection)
            self.max_projection_index = self.run_step
        else:
            _max = np.amax(projection[:, 1])
            if _max > self.max_projection:
                self.max_projection = _max
                self._max_projection_data = projection.copy()
                self.max_projectionCurve.setData(self._max_projection_data)
                self.max_projection_index = self.run_step

        method = self.bottomSettings.getMethod()
        if method == "bartlett_covar" or method == "bartlett" or method == "gls":
            self.projectionPlot.setYRange(0, 1, padding=0)
        else:
            pass

        self.projectionPlot.setXRange(-180, 180)

    @pyqtSlot(tuple)
    def updateWaveformTimeWindow(self, window):
        # this will update the linearregionitem that displays the timewindow currently evaluated
        self.timeRangeLRI.setRegion(window)
        self.run_step += 1

    @pyqtSlot()
    def reset_run_buttons(self):
        self.runAct.setEnabled(True)
        self.clearAct.setEnabled(True)
        self.exportAct.setEnabled(True)
        self.stopAct.setEnabled(False)

    @pyqtSlot()
    def runFinished(self):
        if len(self._f_stats) < 1:
            # we haven't finished a single step, so bail out
            return

        self.reset_run_buttons()

        # add a detection at the place were fstat was a maximum
        center = self.parent.waveformWidget.stationViewer.get_current_center()

        # Gather data for input into the beamforming peak detector

        # can this be done in one line?
        beam_results = np.array([self._back_az, self._trace_vel, self._f_stats])
        beam_results = beam_results.T 
        # beamforming_new uses numpy datetime64 to hold the times, so we have to 
        # convert our times to that format
        num_times = []
        for t in self._t:
            num_times.append(np.datetime64(self.get_earliest_start_time() + t))
        num_times = np.asarray(num_times)

        channel_count = len(self.streams)
        det_window_length = 300 #currently not used
        f_range = self.bottomSettings.getFreqRange()
        tb_prod = (f_range[1]-f_range[0]) * self.bottomSettings.windowLength_spin.value()
        
        if self.detector_settings.is_auto_threshold():
            fixed_threshold = self.detector_settings.get_auto_threshold_level()
        else:
            fixed_threshold = self.detector_settings.get_manual_threshold_level()

        self.threshold_line.setPos(fixed_threshold)
        self.threshold_label.setText('Threshold = {:.1f}'.format(fixed_threshold))
        self.fstatPlot.addItem(self.threshold_line)

<<<<<<< HEAD
        min_seq = round(self.detector_settings.min_peak_width.value() / self.bottomSettings.windowStep_spin.value())
=======
        min_seq = math.ceil(self.detector_settings.min_peak_width.value()/self.bottomSettings.windowStep_spin.value())
>>>>>>> 7ea09a6b
        if min_seq < 2:
            min_seq = 2

        with warnings.catch_warnings(record=True) as w_array:
            dets = beamforming_new.run_fd(num_times, 
                                                  beam_results, 
                                                  det_window_length, 
                                                  tb_prod, 
                                                  channel_count, 
<<<<<<< HEAD
                                                  det_p_val=det_threshold, 
=======
                                                  det_p_val=self.detector_settings.pval_spin.value(), 
>>>>>>> 7ea09a6b
                                                  min_seq=min_seq, 
                                                  back_az_lim=self.detector_settings.back_az_limit.value(),
                                                  fixed_thresh=fixed_threshold)

            
            for w in w_array:
                IPUtils.errorPopup(str(w.message), "Warning")
        

        if len(dets) == 0:
            IPUtils.errorPopup("No Detections Found", "Results")
            return

        self.detectionWidget.new_detections(dets,
                                            center[0],
                                            center[1],
                                            elev=center[2],
                                            event='',
                                            element_cnt=len(self.streams),
                                            method=self.bottomSettings.getMethod(),
                                            fr=self.bottomSettings.getFreqRange())
        
        # find peak F-value location and the corresponding back azimuth and trace velocity
        f_max = max(self._f_stats)
        f_max_idx = self._f_stats.index(f_max)
        f_max_time = self._t[f_max_idx]

        # make the slowness plot show the data at the time of fstat max
        self.plot_slowness_at_idx(f_max_idx)

        # make the projection plot show the data at the time of fstat max
        if self._max_projection_data is not None:
            self.projectionCurve.setData(self._max_projection_data)

        # move the waveform time region to reflect the location of the f_max
        t_range = self.timeRangeLRI.getRegion()
        t_half_width = (t_range[1] - t_range[0]) / 2.
        t_region = [f_max_time - t_half_width, f_max_time + t_half_width]
        self.timeRangeLRI.setRegion(t_region)

        self.bottomTabWidget.setCurrentIndex(self.detectiontab_idx)

    def exportResults(self):
        if len(self._t) == 0:
            IPUtils.errorPopup("There is no data to export", "Warning")
            return  # nothing to do

        project = self.getProject()
        if project is not None:
            results_path = project.get_beamformResultsPath()
        else:
            results_path = Path.home()

        earliest_start_time = self.get_earliest_start_time()

        if self.save_results_dialog.exec_(results_path):
            filename = self.save_results_dialog.getFilename()
            t_utc = []
            for t in self._t:
                t_utc.append(earliest_start_time + t)
            
            data_io.export_beam_results_to_csv(filename, t_utc, self._f_stats, self._back_az, self._trace_vel)

            if self.save_results_dialog.wavefileIsChecked():
                # here we want to save the data that is in the visible portion of the waveform chart at the top of the beamfinder window
                wavefilename = self.save_results_dialog.getWaveFilename()
                
                xdata, ydata = self.waveform_data_item.getData()

                t_utc =[]
                for t in xdata:
                    t_utc.append(earliest_start_time + t)
                    
                data_io.export_waveform_to_csv(wavefilename, t_utc, ydata)
        else:
            pass

    def clearResultPlots(self):
        self.fstatPlot.clear()
        self.fstatPlot.setYRange(0, 1, padding=0)
        self._f_stats.clear()

        self.backAzPlot.clear()
        self._back_az.clear()

        self.traceVPlot.clear()
        self.traceVPlot.setYRange(0, 500, padding=0)
        self._trace_vel.clear()

        self.projectionCurve.clear()
        self.max_projectionCurve.clear()

        self.slownessPlot.clear()
        self.slownessPlot.drawPlot(self.bottomSettings.tracev_min_spin.value())
        self.spi.clear()

        self._t.clear()

        # clearing removes the crosshairs, so lets put them back
        #self.addCrosshairs()

        self.slowness_time_label.setText('t = ')
        self.slowness_backAz_label.setText('Back Azimuth (deg) = ')
        self.slowness_traceV_label.setText('Trace Velocity (m/s) = ')

    def clearWaveformPlot(self):
        self.waveform_data_item = None
        self.waveformPlot.clear()
        self.waveformPlot.setTitle(None)
        self.waveformPlot.clearPlotLabel()
        self.waveformPlot.setYRange(0, 1, padding=0)
        self.clearResultPlots()     # it doesn't make sense to have results and no waveform


class BeamformingWorkerObject(QtCore.QObject):

    signal_runFinished = pyqtSignal()
    signal_dataUpdated = pyqtSignal()
    signal_slownessUpdated = pyqtSignal(np.ndarray)
    signal_projectionUpdated = pyqtSignal(np.ndarray, np.ndarray)
    signal_timeWindowChanged = pyqtSignal(tuple)
    signal_threshold_calc_is_running = pyqtSignal(bool)
    signal_threshold_calculated = pyqtSignal(float)
    signal_error_popup = pyqtSignal(str, str)
    signal_reset_beamformer = pyqtSignal()

    def __init__(self, streams, resultData, noiseRange, sigRange, freqRange,
                 win_length, win_step, method, signal_cnt, sub_window_len,
                 inventory, pool, back_az_resol, tracev_resol, tracev_range,
                 back_az_range, auto_thresh, p_val):
        super().__init__()
        self.resultData = resultData
        self.streams = streams
        self.noiseRange = noiseRange
        self.sigRange = sigRange
        self.freqRange = freqRange
        self.win_length = win_length
        self.win_step = win_step
        self.method = method
        self.signal_cnt = signal_cnt
        self._inv = inventory
        self._pool = pool
        self._back_az_resolution = back_az_resol
        self._back_az_start = back_az_range[0]
        self._back_az_end = back_az_range[1]
        self._trace_v_resolution = tracev_resol
        self._trace_v_range = tracev_range
        self.is_auto_threshold = auto_thresh
        self.det_pval = p_val

        self.threadStopped = True

        if sub_window_len is None:
            self.sub_window_len = self.win_length
        else:
            self.sub_window_len = sub_window_len

        # Items below could be added to the beamformer settings
        self.sub_window_overlap = 0.5
        self.fft_window = 'hanning'
        self.normalize_windowing = False
        self.normalize_beam = True

    @pyqtSlot()
    def stop(self):
        self.threadStopped = True
        self.signal_reset_beamformer.emit()

    @staticmethod
    def window_beamforming_map_wrapper(args):
        return window_beamforming_map(*args)
    

    # function and wrapper to beamform different windows using pool
    # def window_beamforming(self, x, t, window, geom, delays, ns_covar_inv):
    #     X, S, f = beamforming_new.fft_array_data(x, t, window, sub_window_len=sub_window_len, sub_window_overlap=sub_window_overlap, fft_window=fft_window, normalize_windowing=normalize_windowing)
    #     beam_power = beamforming_new.run(X, S, f, geom, delays, [freq_min, freq_max], method=beam_method, ns_covar_inv=ns_covar_inv, signal_cnt=sig_cnt, normalize_beam=normalize_beam)
    #     return beamforming_new.find_peaks(beam_power, back_az_vals, trc_vel_vals, signal_cnt=sig_cnt)

    @pyqtSlot()
    def run(self):

        self.threadStopped = False

        back_az_vals = np.arange(self._back_az_start, self._back_az_end, self._back_az_resolution)
        # note if you make the 300 and 750 into a control, then you need to do that when you calculate the slowness size as well
        # TODO: the trace velocity range should be added to the settings widget
        #trc_vel_vals = np.arange(300.0, 750.0, self._trace_v_resolution)
        trc_vel_vals = np.arange(self._trace_v_range[0], self._trace_v_range[1], self._trace_v_resolution)

        latlon = []

        # we want to build the latlon array so that it has the same order as the streams
        location_count = 0
        for trace in self.streams:

            id_bits = trace.id.split('.')
            # TODO... this is a bit of a hack to help deal with horrible people who make sac files with absent network/station codes
            #         see for instance, sac_to_inventory for the other half of this
            if id_bits[0] == '':
                id_bits[0] = '###'
            if id_bits[1] == '':
                id_bits[1] = '###'
            stream_station_id = id_bits[0] + '.' + id_bits[1]

            if len(self._inv.networks) > 0:
                for network in self._inv.networks:
                    for station in network.stations:
                        need_latlon = True
                        station_id = network.code + '.' + station.code
                        if station_id == stream_station_id:
                            # Attempt to get channel latlons first, if there are no channels, use station latlons
                            for channel in station.channels:
                                latlon.append([channel.latitude, channel.longitude])
                                need_latlon = False
                            if need_latlon:
                                latlon.append([station.latitude, station.longitude])
                            location_count += 1

        #if location_count != len(self.streams):
        #    self.signal_error_popup.emit("Trace IDs don't seem to match with the inventory station list. Please check each carefully and make sure you have a matching inventory entry for each stream \n Aborting", "Inventory and Stream mismatch")
        #    self.signal_reset_beamformer.emit() # currently this will just reset the buttons
        #    return

        x, t, _, geom = beamforming_new.stream_to_array_data(self.streams, latlon)
        M, _ = x.shape

        # define slowness_grid... these are the x,y values that correspond to the beam_power values
        slowness = beamforming_new.build_slowness(back_az_vals, trc_vel_vals)
        delays = beamforming_new.compute_delays(geom, slowness)

        # Compute the noise covariance if using GLS and the detection threshold
        if self.method == "gls":
            _, S, _ = beamforming_new.fft_array_data(x, t, window=[self.noiseRange[0], self.noiseRange[1]], sub_window_len=self.sub_window_len)
            ns_covar_inv = np.empty_like(S)
            for n in range(S.shape[2]):
                S[:, :, n] += 1.0e-3 * np.mean(np.diag(S[:, :, n])) * np.eye(S.shape[0])
                ns_covar_inv[:, :, n] = np.linalg.inv(S[:, :, n])
        else:
            ns_covar_inv = None

        # #################################################### 
        # Compute detection threshold here...
        if self.is_auto_threshold:
            self.signal_threshold_calc_is_running.emit(True)
            if self._pool:
                args = []
                for window_start in np.arange(self.noiseRange[0], self.noiseRange[1], self.win_step):
                    if window_start + self.win_length > self.noiseRange[1]:
                        break

                    args = args + [[x, t, [window_start, window_start + self.win_length], geom, delays, ns_covar_inv, 
                                        self.sub_window_len, self.sub_window_overlap, self.fft_window, self.normalize_windowing, self.freqRange, 
                                        self.method, self.signal_cnt, self.normalize_beam, back_az_vals, trc_vel_vals]]

                try:
                    beam_results = np.array(self._pool.map(self.window_beamforming_map_wrapper, args))[:, 0, :]
                except IndexError:
                    IPUtils.errorPopup('Index Error...This usually occurs because the width \n'
                                    'of your noise window is less than the length of your \n'
                                    'beamforming window.  Correct that and try rerunning.')
                    self.stop()
                    return

            else:
                beam_results = []
                for window_start in np.arange(self.noiseRange[0], self.noiseRange[1], self.win_step):
                    if window_start + self.win_length > self.noiseRange[1]:
                        break
                    peaks = self.window_beamforming(x, t, [window_start, window_start + self.win_length], geom, delays, ns_covar_inv)
                    for j in range(self.signal_cnt):
                        beam_results = beam_results + [[peaks[j][0], peaks[j][1], peaks[j][2]]]
                beam_results = np.array(beam_results)

            f_vals = beam_results[:, 2] / (1.0 - beam_results[:, 2]) * (x.shape[0] - 1)
            det_thresh = beamforming_new.calc_det_thresh(f_vals, self.det_pval, self.win_length * (self.freqRange[1] - self.freqRange[0]), M)

            self.signal_threshold_calc_is_running.emit(False)
            self.signal_threshold_calculated.emit(det_thresh)

        # ########## Finished calculating threshold ######################

        # Run beamforming in windowed data and write to file

        for self.window_start in np.arange(self.sigRange[0], self.sigRange[1], self.win_step):

            # In order to catch the stop button clicks, need to force process the events
            QCoreApplication.processEvents()

            if self.threadStopped:
                self.signal_runFinished.emit()
                return

            if self.window_start + self.win_length > self.sigRange[1]:
                self.signal_runFinished.emit()
                return

            self.signal_timeWindowChanged.emit((self.window_start, self.window_start + self.win_length))

            X, S, f = beamforming_new.fft_array_data(x, t, window=[self.window_start, self.window_start + self.win_length], sub_window_len=self.sub_window_len)

            beam_power = beamforming_new.run(X,
                                             S,
                                             f,
                                             geom,
                                             delays,
                                             self.freqRange,
                                             method=self.method,
                                             normalize_beam=True,
                                             signal_cnt=self.signal_cnt,
                                             pool=self._pool,
                                             ns_covar_inv=ns_covar_inv)

            # Compute relative beam power and average over frequencies
            avg_beam_power = np.average(beam_power, axis=0)

            # Analyze distribution to find peaks and compute the f-value of the peak
            peaks = beamforming_new.find_peaks(beam_power, back_az_vals, trc_vel_vals, signal_cnt=self.signal_cnt)

            self.resultData['t'].append(self.window_start + self.win_length / 2.0)
            self.resultData['backaz'].append(peaks[0][0])
            self.resultData['tracev'].append(peaks[0][1])

            sig_est, residual = beamforming_new.extract_signal(X, f, np.array([peaks[0][0], peaks[0][1]]), geom)
            signal_wvfrm = np.fft.irfft(sig_est)/(t[1]-t[0])

            if self.method == "bartlett_covar" or self.method == "bartlett" or self.method == "gls":
                fisher_val = peaks[0][2] / (1.0 - peaks[0][2]) * (M - 1)
                self.resultData['fstats'].append(fisher_val)

            else:
                self.resultData['fstats'].append(peaks[0][2])

            # Data is updated, signal plots to change
            self.signal_dataUpdated.emit()

            # Compute back azimuth projection of distribution
            az_proj, _ = beamforming_new.project_beam(beam_power, back_az_vals, trc_vel_vals)
            projection = np.c_[back_az_vals, az_proj]

            # signal projection plot to update
            self.signal_projectionUpdated.emit(projection, avg_beam_power)

            # signal slowness plot to update
            self.signal_slownessUpdated.emit(np.c_[slowness, avg_beam_power])

    # the pathos multiprocessing pool map can't pickle a QObject.  So we can't pass self to this method.
    # as a result we must make this a static method and pass all variables through the call instead of using the
    # standard "self.x" way.

def window_beamforming_map(x, 
                           t, 
                           window, 
                           geom, 
                           delays, 
                           ns_covar_inv, 
                           sub_win_len, 
                           sub_win_over, 
                           fft_win, 
                           norm_win,
                           f_range,
                           method,
                           sig_count,
                           norm_beam,
                           back_az_vals,
                           trace_vel_vals):

    X, S, f = beamforming_new.fft_array_data(x,
                                             t,
                                             window,
                                             sub_window_len=sub_win_len, 
                                             sub_window_overlap=sub_win_over, 
                                             fft_window=fft_win, 
                                             normalize_windowing=norm_win)
        
    beam_power = beamforming_new.run(X, 
                                     S, 
                                     f, 
                                     geom,
                                     delays, 
                                     f_range, 
                                     method=method, 
                                     ns_covar_inv=ns_covar_inv, 
                                     signal_cnt=sig_count, 
                                     normalize_beam=norm_beam)
       
    return beamforming_new.find_peaks(beam_power, back_az_vals, trace_vel_vals, signal_cnt=sig_count)

    <|MERGE_RESOLUTION|>--- conflicted
+++ resolved
@@ -1110,11 +1110,7 @@
         self.threshold_label.setText('Threshold = {:.1f}'.format(fixed_threshold))
         self.fstatPlot.addItem(self.threshold_line)
 
-<<<<<<< HEAD
-        min_seq = round(self.detector_settings.min_peak_width.value() / self.bottomSettings.windowStep_spin.value())
-=======
         min_seq = math.ceil(self.detector_settings.min_peak_width.value()/self.bottomSettings.windowStep_spin.value())
->>>>>>> 7ea09a6b
         if min_seq < 2:
             min_seq = 2
 
@@ -1124,11 +1120,7 @@
                                                   det_window_length, 
                                                   tb_prod, 
                                                   channel_count, 
-<<<<<<< HEAD
-                                                  det_p_val=det_threshold, 
-=======
                                                   det_p_val=self.detector_settings.pval_spin.value(), 
->>>>>>> 7ea09a6b
                                                   min_seq=min_seq, 
                                                   back_az_lim=self.detector_settings.back_az_limit.value(),
                                                   fixed_thresh=fixed_threshold)
