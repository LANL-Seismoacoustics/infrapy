
from PyQt5.QtWidgets import (QWidget, QHBoxLayout, QVBoxLayout, 
<<<<<<< HEAD
                             QMessageBox, QSplitter, QTabWidget, QAction,
=======
                             QMessageBox, 
                             QSplitter, QTabWidget, QAction,
>>>>>>> e9acf3da
                             QScrollArea, QToolBar, QToolButton)

from PyQt5.QtCore import pyqtSignal, pyqtSlot, Qt, QThread, QCoreApplication
from PyQt5 import QtCore, QtGui
from PyQt5.QtGui import QIcon, QPainterPath, QColor, QCursor

import pyqtgraph as pg
from pyqtgraph import ViewBox

import warnings

import numpy as np
from pathlib import Path
<<<<<<< HEAD

=======
>>>>>>> e9acf3da

# import infraview widgets here
from InfraView.widgets import IPDetectionWidget
from InfraView.widgets import IPDetectorSettingsWidget
from InfraView.widgets import IPNewDetectionDialog
from InfraView.widgets import IPPickLine
from InfraView.widgets import IPPlotWidget
from InfraView.widgets import IPBeamformingSettingsWidget
from InfraView.widgets import IPPolarPlot
from InfraView.widgets import IPSaveBeamformingResultsDialog

# import infrapy modules here
from infrapy.detection import beamforming_new
from infrapy.utils import data_io

# import obspy modules here
from obspy.core import UTCDateTime


class IPBeamformingWidget(QWidget):

    signal_startBeamforming = pyqtSignal()
    signal_stopBeamforming = pyqtSignal()

    streams = None

    hline = None  # the horizontal crosshair line in the waveform window
    vline = None  # the vertical crosshair line in the waveform window
    position_label = None  # list to hold the labels that show the position of the crosshairs
    value_label = None  # list to hold the labels that show the y-value of the crosshairs

    _plot_list = []     # list to hold references to the four main plots

    _slowness_collection = []   # This will hold the slowness plots for the current run
    _max_projection_data = None

    _t = []
    _trace_vel = []
    _back_az = []
    _f_stats = []

    waveform_data_item = None

    _mp_pool = None

    lanl_blue = QColor(10, 44, 71)
    lanl_light_blue = QColor(34, 77, 122)
    lanl_green = QColor(67, 137, 23)
    lanl_orange = QColor(255, 144, 0)

    def __init__(self, parent, pool):
        super().__init__()

        self._parent = parent
        self.settings = parent.settings

        self._mp_pool = pool

        self.buildUI()
        self.restoreWindowGeometrySettings()

    def make_crosshair(self):
        crosshair = QPainterPath()
        crosshair.moveTo(0, -0.5)
        crosshair.lineTo(0,  0.5)
        crosshair.moveTo(-0.5, 0)
        crosshair.lineTo(0.5, 0)
        return crosshair

    def set_textitem_fontsize(self, item, int):
        font = item.textItem.font()
        font.setPointSize(int)
        item.textItem.setFont(font)

    def buildUI(self):

        self.make_toolbar()
        # crosshair_symbol = self.make_crosshair()

        self.lhWidget = pg.GraphicsLayoutWidget()
        self.lhWidget.setMouseTracking(True)

        self.waveformPlot = IPPlotWidget.IPPlotWidget()
        self.waveformPlot.setLabel('left', 'Waveform')
        self.waveformPlot.hideButtons()

        self.fstatPlot = IPPlotWidget.IPPlotWidget()
        self.fstatPlot.hideButtons()
        self.fstatPlot.setYRange(0, 1, padding=0)
        self.fstatPlot.disableAutoRange(axis=ViewBox.XAxis)
        self.fstatPlot.showGrid(x=True, y=True, alpha=0.3)
        self.fstatPlot.setLabel('left', 'F-Statistic')
        self.fstat_marker = pg.PlotDataItem([],[], symbol='+', symbolSize='25')
        self.fstatPlot.addItem(self.fstat_marker)
        self.fstat_marker_label = pg.TextItem('', color=(150,150,150), anchor=(0,1))
        self.fstat_marker_label.setZValue(15)
        self.set_textitem_fontsize(self.fstat_marker_label, 10)
        self.fstat_slowness_marker = pg.PlotDataItem([], [], symbol = 'o', symbolSize='10', color=self.lanl_blue)

        self.threshold_line = pg.InfiniteLine(pos=0.0, angle=0.0, pen=pg.mkPen('b', width=2, moveable=True, style=QtCore.Qt.DotLine))
        self.threshold_label = pg.InfLineLabel(line=self.threshold_line, text='', movable=True, position=0.04, anchors=[(0.5,1), (0.5,1)])
        self.threshold_label.setColor((0,0,255))
        t_font = self.threshold_label.textItem.font()
        t_font.setPointSize(10)
        self.threshold_label.textItem.setFont(t_font)
        self.fstatPlot.addItem(self.threshold_line)
        # this is the label that pops up to alert someone that the program is calculating the threshold
        self.threshold_calculating_label = pg.TextItem('Calculating Threshold...', color=(0,0,0))

        self.traceVPlot = IPPlotWidget.IPPlotWidget()
        self.traceVPlot.hideButtons()
        self.traceVPlot.showGrid(x=True, y=True, alpha=0.3)
        self.traceVPlot.setYRange(0, 500, padding=0)
        self.traceVPlot.disableAutoRange(axis=ViewBox.XAxis)
        self.traceVPlot.setLabel('left', 'Trace Velocity (m/s)')
        self.traceV_marker = pg.PlotDataItem([],[], symbol='+', symbolSize='25')
        self.traceVPlot.addItem(self.traceV_marker)
        self.traceV_marker_label = pg.TextItem('', color=(150,150,150), anchor=(0,1))
        self.traceV_marker_label.setZValue(15)
        self.set_textitem_fontsize(self.traceV_marker_label, 10)
        self.traceV_slowness_marker = pg.PlotDataItem([], [], symbol = 'o', symbolSize='10', color=self.lanl_green)

        self.backAzPlot = IPPlotWidget.IPPlotWidget()
        self.backAzPlot.hideButtons()
        self.backAzPlot.showGrid(x=True, y=True, alpha=0.3)
        self.backAzPlot.setYRange(-180, 180, padding=0)
        # I want to make sure this plot has meaningful ticks
        la = self.backAzPlot.getAxis('left')
        ba_ticks = [-180.0, -90.0, 0, 90.0, 180.0]
        la.setTicks([[(tic, str(tic)) for tic in ba_ticks]])
        self.backAzPlot.disableAutoRange(ViewBox.XAxis)
        self.backAzPlot.setLabel('left', 'Back Azimuth (deg)')
        self.backAz_marker = pg.PlotDataItem([], [], symbol='+', symbolSize='25')
        self.backAzPlot.addItem(self.backAz_marker)
        self.backAz_marker_label = pg.TextItem('', color=(150,150,150), anchor=(0,1))
        self.backAz_marker_label.setZValue(15)
        self.set_textitem_fontsize(self.backAz_marker_label, 10)
        self.backAz_slowness_marker = pg.PlotDataItem([], [], symbol = 'o', symbolSize='10', color=self.lanl_orange)

        self.resultPlots = {'fplot': self.fstatPlot, 'tracePlot': self.traceVPlot, 'backPlot': self.backAzPlot}

        self.fstatPlot.setXLink(self.waveformPlot)
        self.traceVPlot.setXLink(self.waveformPlot)
        self.backAzPlot.setXLink(self.waveformPlot)

        self.lhWidget.addItem(self.waveformPlot)
        self.lhWidget.nextRow()
        self.lhWidget.addItem(self.fstatPlot)
        self.lhWidget.nextRow()
        self.lhWidget.addItem(self.traceVPlot)
        self.lhWidget.nextRow()
        self.lhWidget.addItem(self.backAzPlot)

        self._plot_list.append(self.waveformPlot)
        self._plot_list.append(self.fstatPlot)
        self._plot_list.append(self.traceVPlot)
        self._plot_list.append(self.backAzPlot)

        self.addCrosshairs()

        # --------------------------------------------
        # this is where I create the linear region item that specifies the current portion of waveform being evaluated

        self.timeRangeLRI = pg.LinearRegionItem()
        self.timeRangeLRI.setMovable(False)
        brush = QtGui.QBrush(QtGui.QColor(50, 50, 50, 50))
        self.timeRangeLRI.setBrush(brush)

        # --------------------------------------------
        # the slownessWidget will hold the slowness plot and the projection plot

        slownessWidget = pg.GraphicsLayoutWidget()

        # Create the slowness plot and its dataitem
        self.slownessPlot = IPPolarPlot.IPPolarPlot()
        self.spi = pg.ScatterPlotItem(pxMode=False, pen=pg.mkPen(None))
        slowness_pen = pg.mkPen(color=(60, 60, 60), width=2)
        self.max_line = pg.PlotDataItem(x=[],
                                        y=[],
                                        pen=slowness_pen,
                                        symbol=None)
        self.max_line.setZValue(20)
        self.slownessPlot.addItem(self.max_line)

        # Create the slowness widget and its dataitem
        self.projectionPlot = IPPlotWidget.IPPlotWidget()
        
        self.projectionCurve = pg.PlotDataItem(x=[],
                                               y=[],
                                               pen=(60, 60, 60),
                                               symbol=None)
        self.max_projectionCurve = pg.PlotDataItem(x=[],
                                                   y=[],
                                                   pen=(100, 100, 100),
                                                   symbol=None)

        self.projectionPlot.showGrid(x=True, y=True, alpha=0.3)
        self.projectionPlot.addItem(self.max_projectionCurve)
        self.projectionPlot.addItem(self.projectionCurve)

        self.projectionPlot.setLabel('left', 'Avg. Beam Power')
        self.projectionPlot.setLabel('bottom', 'Azimuth')
        self.projectionPlot.setXRange(-180, 180)
        self.projectionPlot.getAxis('bottom').setTicks([[(-180, '-180'), (-90, '-90'), (0, '0'), (90, '90'), (180, '180')]])

        self.slowness_time_label = pg.LabelItem('t = ', color='444444')
        self.slowness_backAz_label = pg.LabelItem('Back Azimuth (deg) = ', color='444444')
        self.slowness_traceV_label = pg.LabelItem('Trace Velocity (m/s) = ', color='444444')

        slownessWidget.addItem(self.slownessPlot)
        slownessWidget.nextRow()
        slownessWidget.addItem(self.slowness_time_label)
        slownessWidget.nextRow()
        slownessWidget.addItem(self.slowness_backAz_label)
        slownessWidget.nextRow()
        slownessWidget.addItem(self.slowness_traceV_label)
        slownessWidget.nextRow()
        slownessWidget.addItem(self.projectionPlot)


        # ---------------------------------------------
        # the bottomWidget will hold the beamforming settings widget, and the detection widget...
        bottomWidget = QWidget()
        self.bottomTabWidget = QTabWidget()

        self.bottomSettings = IPBeamformingSettingsWidget.IPBeamformingSettingsWidget(self)
        self.bottomSettings_scrollarea = QScrollArea()
        self.bottomSettings_scrollarea.setWidget(self.bottomSettings)
        
        self.detector_settings = IPDetectorSettingsWidget.IPDetectorSettingsWidget(self)
        self.detector_settings_scrollarea = QScrollArea()
        self.detector_settings_scrollarea.setWidget(self.detector_settings)
        
        self.detectionWidget = IPDetectionWidget.IPDetectionWidget(self)

        self.detectiontab_idx = self.bottomTabWidget.addTab(self.detectionWidget, 'Detections')
        self.settingstab_idx = self.bottomTabWidget.addTab(self.bottomSettings_scrollarea, 'Beamformer Settings')
        self.det_settings_tab_idx = self.bottomTabWidget.addTab(self.detector_settings, 'Detector Settings')

        bottomLayout = QHBoxLayout()
        bottomLayout.addWidget(self.bottomTabWidget)

        bottomWidget.setLayout(bottomLayout)

        # ---------------------------------------------

        self.splitterTop = QSplitter(Qt.Horizontal)
        self.splitterTop.addWidget(self.lhWidget)
        self.splitterTop.addWidget(slownessWidget)
        self.splitterBottom = QSplitter(Qt.Horizontal)
        self.splitterBottom.addWidget(bottomWidget)

        # ---------------------------------------------

        self.main_splitter = QSplitter(Qt.Vertical)
        self.main_splitter.addWidget(self.splitterTop)
        self.main_splitter.addWidget(self.splitterBottom)

        self.main_layout = QVBoxLayout()
        self.main_layout.setMenuBar(self.toolbar)
        self.main_layout.addWidget(self.main_splitter)

        self.setLayout(self.main_layout)

        self.addCrosshairs()

        self.connectSignalsAndSlots()

        # Create a thread for the beamforming to run in
        self.bfThread = QThread()

        #Temporary
        self.new_detections_dialog = IPNewDetectionDialog.IPNewDetectionsDialog(self)
        self.save_results_dialog = IPSaveBeamformingResultsDialog.IPSaveBeamformingResultsDialog(self)

    def make_toolbar(self):
        self.toolbar = QToolBar()

        # self.toolbar.setStyleSheet("QToolButton:!hover { padding-left:5px; padding-right:5px; padding-top:2px; padding-bottom:2px} QToolBar {background-color: rgb(0,107,166)}")
        # self.toolbar.setStyleSheet("QToolButton:!hover {background-color:blue} QToolButton:hover { background-color: lightgray }")

        toolButton_start = QToolButton()
        toolButton_stop = QToolButton()
        toolButton_clear = QToolButton()
        toolButton_export = QToolButton()

        self.runAct = QAction(QIcon.fromTheme("media-playback-start"), "Run Beamforming", self)
        self.runAct.triggered.connect(self.runBeamforming)
        toolButton_start.setToolButtonStyle(Qt.ToolButtonTextOnly)
        toolButton_start.setDefaultAction(self.runAct)

        self.stopAct = QAction(QIcon.fromTheme("media-playback-stop"), 'Stop', self)
        toolButton_stop.setToolButtonStyle(Qt.ToolButtonTextOnly)
        toolButton_stop.setDefaultAction(self.stopAct)

        self.clearAct = QAction(QIcon.fromTheme("edit-clear"), 'Clear', self)
        self.clearAct.triggered.connect(self.clearResultPlots)
        toolButton_clear.setToolButtonStyle(Qt.ToolButtonTextOnly)
        toolButton_clear.setDefaultAction(self.clearAct)

        self.exportAct = QAction(QIcon.fromTheme("document-save-as"), 'Export Results', self)
        self.exportAct.triggered.connect(self.exportResults)
        toolButton_export.setToolButtonStyle(Qt.ToolButtonTextBesideIcon)
        toolButton_export.setDefaultAction(self.exportAct)

        self.toolbar.addWidget(toolButton_start)
        self.toolbar.addWidget(toolButton_stop)
        self.toolbar.addWidget(toolButton_clear)
        self.toolbar.addSeparator()
        self.toolbar.addWidget(toolButton_export)


    def addCrosshairs(self):
        # This adds the crosshairs that follow the mouse around, as well as the position labels which display the
        # UTC time in the top right corner of the plots
        
        self.vline = pg.InfiniteLine(angle=90, movable=False, pen='k')
        self.hline = pg.InfiniteLine(angle=0, movable=False, pen='k')
        self.position_label = pg.TextItem(color=(0, 0, 0), html=None, anchor=(1, 0))
        self.value_label = pg.TextItem(color=(0, 0, 0), html=None, anchor=(1, 0))

        self.vline.setZValue(10)
        self.hline.setZValue(11)

        self.waveformPlot.addItem(self.vline, ignoreBounds=True)
        self.waveformPlot.addItem(self.hline, ignoreBounds=True)
        self.waveformPlot.addItem(self.position_label, ignoreBounds=True)
        self.waveformPlot.addItem(self.value_label, ignoreBounds=True)

    def connectSignalsAndSlots(self):
        # keep as many signal and slot connections as possible together in one place
        self.lhWidget.scene().sigMouseMoved.connect(self.myMouseMoved)
        self.lhWidget.scene().sigMouseClicked.connect(self.myMouseClicked)
        self.detectionWidget.signal_detections_changed.connect(self.plotDetectionLines)

    def setStreams(self, streams):
        # keep a local reference for the streams that will be analyzied
        self.streams = streams

    def get_earliest_start_time(self):
        return self._parent.waveformWidget.plotViewer.pl_widget.earliest_start_time

    def plotDetectionLines(self):
        """
        This is the routine that draws the detection lines on the fstat plot

        Plotting detection lines makes no sense if there are no waveforms loaded to set the date and
        time for the plots.  One way to check this is to see if earliest_start_time is None,
        and if it is, bail until plots are loaded.

        If detections are determined to exist, cycle through them, create a new line, connect
        it to the appropriate slots, and add it to the fstat plot.
        """
        e_s_t = self.get_earliest_start_time()
        if e_s_t is None:
            return

        # the detectioningWidget is where the detection data lives
        detection_data = self.detectionWidget.get_data()

        # Data may have changed, so first clear out old detection lines, and then
        # we'll repopulate
        self.clearDetectionLines()

        # if no detections to plot, return
        if len(detection_data) == 0:
            return

        for detection in detection_data:

            starting_position = detection.get_peakF_UTCtime(type='obspy') - UTCDateTime(e_s_t)

            newDetectionLine = IPPickLine.IPPickLine(detection, starting_pos=starting_position)

            # These connections need to be made for each new detection line
            newDetectionLine.sigPickLineMoving.connect(self.detectionWidget.detectionLineMoving)
            newDetectionLine.sigPickLineMoved.connect(self.detectionLineMoved)
            newDetectionLine.sigDeleteMe.connect(self.detectionWidget.delete_detection)

            newDetectionLine.sigCreateStartEndBars.connect(self.detectionWidget.createNewDetectionStartEndRegion)
            newDetectionLine.sigRemoveStartEndBars.connect(self.detectionWidget.removeDetectionStartEndRegion)
            newDetectionLine.sigStartEndBarsChanged.connect(self.detectionWidget.updateDetectionStartEnd)

            detection.setAssociatedPickLine(newDetectionLine)

            # add the detectionline to the fstat plot (or others eventually?) and
            # if it has one, a start/end linear region item
            self.fstatPlot.addItem(newDetectionLine)

            if newDetectionLine.startEndBars() is not None:
                self.fstatPlot.addItem(newDetectionLine.startEndBars())

    @pyqtSlot(float)
    def detectionLineMoved(self, pos):
        # somebody moved a detection line, so we need to first find the nearest _t value to the new position, and set the detection line
        # to that _t value
        nearest_idx = self.nearest_in_t(pos)
        self.detectionWidget.detectionLineMoved(self._t[nearest_idx], 
                                                self._f_stats[nearest_idx], 
                                                self._back_az[nearest_idx], 
                                                self._trace_vel[nearest_idx])
        self.plot_slowness_at_idx(nearest_idx)

        t_nearest = self._t[nearest_idx]
        f_nearest = self._f_stats[nearest_idx]
        ba_nearest = self._back_az[nearest_idx]
        tv_nearest = self._trace_vel[nearest_idx]

        self.fstat_slowness_marker.setData([t_nearest], [f_nearest])
        self.backAz_slowness_marker.setData([t_nearest], [ba_nearest])
        self.traceV_slowness_marker.setData([t_nearest], [tv_nearest])

        self.fstatPlot.addItem(self.fstat_slowness_marker)
        self.backAzPlot.addItem(self.backAz_slowness_marker)
        self.traceVPlot.addItem(self.traceV_slowness_marker)
        

    def clearDetectionLines(self):
        """
        Remove all detection lines from all plots, note that this does not remove detections
        from the list of detections in the detectionwidget
        """
        for plot in self._plot_list:
            for item in reversed(plot.items):
                if type(item) is IPPickLine.IPPickLine:
                    plot.removeItem(item)
                    del item
        self.clearDetectionStartEndRegions()

    def clearDetectionStartEndRegions(self):
        """
        Remove all start/end regions from all plots, note that this does not remove any info
        from the list of detections in the detectionwidget
        """
        for plot in self._plot_list:
            for item in reversed(plot.items):
                if type(item) is IPPickLine.IPStartEndRegionItem:
                    plot.removeItem(item)
                    del item

    @pyqtSlot(pg.PlotDataItem, tuple)
    def setWaveform(self, plotLine, region):
        initial = False
        if self.waveform_data_item is not None:
            self.waveform_data_item.clear()
        else:
            self.waveform_data_item = pg.PlotDataItem()
            initial = True

        # need to make a copy of the currently active plot and give it to the beamformingwidget for display
        self.waveform_data_item.setData(plotLine.xData, plotLine.yData)
        self.waveform_data_item.setPen(pg.mkPen(color=(100, 100, 100), width=1))
        self.waveformPlot.enableAutoRange(axis=ViewBox.YAxis)
        if initial:
            # only need to add the item if it wasn't already added
            self.waveformPlot.addItem(self.waveform_data_item)
        self.waveformPlot.setXRange(region[0], region[1], padding=0)

    @pyqtSlot(tuple)
    def updateWaveformRange(self, new_range):
        self.waveformPlot.setXRange(new_range[0], new_range[1], padding=0)
        # we want to set the title of the plot to reflect the current start time of the view
        self.start_time = self.get_earliest_start_time() + new_range[0]
        self.waveformPlot.setTitle(str(self.start_time))

    def myMouseMoved(self, evt):
        # This takes care of the crosshairs
        if len(self._plot_list) == 0:
            return

        if len(self._t) == 0:
            return

        e_s_t = self.get_earliest_start_time()
        if e_s_t is None:
            return

        # so save some cpu time, and since the plots have the same x axis, lets get the nearest time data
        # outside of the plot loop
        mouse_point_x = (self._plot_list[0].vb.mapSceneToView(evt)).x()

        nearest_idx = self.nearest_in_t(mouse_point_x)

        # get the xy values of the point nearest to the cursor
        try:
            t_nearest = self._t[nearest_idx]
            f_nearest = self._f_stats[nearest_idx]
            ba_nearest = self._back_az[nearest_idx]
            tv_nearest = self._trace_vel[nearest_idx]
        except IndexError:
            return


        self.fstat_marker_label.setText(' [{:.2f}, {:.2f}]'.format(t_nearest, f_nearest))
        self.fstat_marker_label.setPos(t_nearest, f_nearest)
        self.backAz_marker_label.setText(' [{:.2f}, {:.2f}]'.format(t_nearest, ba_nearest))
        self.backAz_marker_label.setPos(t_nearest, ba_nearest)
        self.traceV_marker_label.setText(' [{:.2f}, {:.2f}]'.format(t_nearest, tv_nearest))
        self.traceV_marker_label.setPos(t_nearest, tv_nearest)

        #set the data of all of the cursors
        self.fstat_marker.setData([t_nearest], [f_nearest])
        self.backAz_marker.setData([t_nearest], [ba_nearest])
        self.traceV_marker.setData([t_nearest], [tv_nearest])

        mouse_point_x = (self.waveformPlot.vb.mapSceneToView(evt)).x()
        mouse_point_y = (self.waveformPlot.vb.mapSceneToView(evt)).y()

        myRange = self.waveformPlot.viewRange()
        self.position_label.setPos(myRange[0][1], myRange[1][1])
        
        self.position_label.setText("UTC = {0}".format(e_s_t + mouse_point_x))
        self.vline.setPos(mouse_point_x)
        self.hline.setPos(mouse_point_y)

        #for idx, my_plot in enumerate(self._plot_list):

        #    mouse_point_y = (my_plot.vb.mapSceneToView(evt)).y()

        #    if my_plot.sceneBoundingRect().contains(evt):
        #        mouse_in_plot = True

        #        if idx == 0:
        #            self.position_label.setVisible(True)
        #            self.value_label.setVisible(True)
        #            self.position_label.setText("UTC = {0}".format(e_s_t + mouse_point_y))

                # myRange = my_plot.viewRange()
                # vb = my_plot.getViewBox()
                # _, sy = vb.viewPixelSize()  # this is to help position the valueLabels below the positionLabels

                # self.position_labels[idx].setVisible(True)
                # self.position_labels[idx].setPos(myRange[0][1], myRange[1][1])
                # self.position_labels[idx].setText("UTC = {0}".format(e_s_t + mouse_point_y))

                # self._value_labels[idx].setVisible(True)
                # self._value_labels[idx].setPos(myRange[0][1], myRange[1][1] - sy * self.position_labels[idx].boundingRect().height())
                # self._value_labels[idx].setText("{}".format(round(mouse_point_y, 4)))

            #else:
            #    self.position_labels[idx].setVisible(False)
            #    self._value_labels[idx].setVisible(False)

        #if not mouse_in_plot:
            # clear markers
        #    self.fstat_marker.setData([], [])
        #    self.backAz_marker.setData([], [])
        #    self.traceV_marker.setData([], [])

        #    self.fstat_marker_label.setText('')
        #    self.backAz_marker_label.setText('')
        #    self.traceV_marker_label.setText('')

    def myMouseClicked(self, evt):

        # if there's no data loaded, return immediately
        if len(self._f_stats) == 0:
            return

        # Gather up any keyboard modifiers to check for Ctrl, or Shift, or
        # other keypresses
        modifiers = self._parent.ipApp.keyboardModifiers()
        if modifiers == QtCore.Qt.ShiftModifier:
            # Shift+click
            pass

        elif modifiers == QtCore.Qt.ControlModifier:
            # if control click on the plot, then draw a Linear Region Item on
            # the plot
            if evt.button() == QtCore.Qt.LeftButton:
                self.mouseClick_ControlLeft(evt)
            
        elif modifiers == (QtCore.Qt.ControlModifier | QtCore.Qt.ShiftModifier):
            # Cntrl+Shift+Click
            pass

        else:
            # Handle regular Left Button Click
            if evt.button() == QtCore.Qt.LeftButton:
                # This is the primary way of adding a pick to a plot
                self.mouseClick_Left(evt)
            elif evt.button() ==QtCore.Qt.RightButton:
                self.mouseClick_right(evt)

    def mouseClick_Left(self, evt):
        # Go ahead and grab the position of the mouse click and also generate a
        # QPoint out of it for some uses
        p = QCursor.pos()  # this is the global coordinate of the mouse
        scenePos = evt.scenePos()

        for my_plot in self._plot_list:

            # screenGeometry is the global rectangle of the viewbox:
            if my_plot.vb.screenGeometry().contains(p):
                # get the index of the point nearest to the click
                mouse_point_x = (my_plot.vb.mapSceneToView(scenePos)).x()
                nearest_idx = self.nearest_in_t(mouse_point_x)

                self.plot_slowness_at_idx(nearest_idx)

                t_nearest = self._t[nearest_idx]
                f_nearest = self._f_stats[nearest_idx]
                ba_nearest = self._back_az[nearest_idx]
                tv_nearest = self._trace_vel[nearest_idx]

                self.fstat_slowness_marker.setData([t_nearest], [f_nearest])
                self.backAz_slowness_marker.setData([t_nearest], [ba_nearest])
                self.traceV_slowness_marker.setData([t_nearest], [tv_nearest])

                self.fstatPlot.addItem(self.fstat_slowness_marker)
                self.backAzPlot.addItem(self.backAz_slowness_marker)
                self.traceVPlot.addItem(self.traceV_slowness_marker)

                # move the waveform time region to reflect the location of the current selected point
                t_range = self.timeRangeLRI.getRegion()
                t_half_width = (t_range[1] - t_range[0]) / 2.
                t_region = [t_nearest - t_half_width, t_nearest + t_half_width]
                self.timeRangeLRI.setRegion(t_region)

    def mouseClick_ControlLeft(self, evt):
        # TODO: a lot of this is redundant with mouseClick_left, can they be combined in any way?

        # Go ahead and grab the position of the mouse click and also generate a
        # QPoint out of it for some uses
        p = QCursor.pos()  # this is the global coordinate of the mouse
        scenePos = evt.scenePos()

        for my_plot in self._plot_list:
            # screenGeometry is the global rectangle of the viewbox
            if my_plot.vb.screenGeometry().contains(p):
                # get the index of the point nearest to the click
                mouse_point_x = (my_plot.vb.mapSceneToView(scenePos)).x()
                nearest_idx = self.nearest_in_t(mouse_point_x)

                # plot the slowness plot for that index
                self.plot_slowness_at_idx(nearest_idx)

                t_nearest = self._t[nearest_idx]
                f_nearest = self._f_stats[nearest_idx]
                ba_nearest = self._back_az[nearest_idx]
                tv_nearest = self._trace_vel[nearest_idx]

                self.fstat_slowness_marker.setData([t_nearest], [f_nearest])
                self.backAz_slowness_marker.setData([t_nearest], [ba_nearest])
                self.traceV_slowness_marker.setData([t_nearest], [tv_nearest])

                center = self._parent.waveformWidget.stationViewer.get_current_center()
                # since we are manually adding a detection, the start and end need to be estimated...
                # lets make them +/- 5% of the window width
                window_range = self.fstatPlot.getViewBox().viewRange()
                window_width = window_range[0][1] - window_range[0][0]
                det_start = -window_width/20.0
                det_end = window_width/20.0

                det_time = self.get_earliest_start_time() + t_nearest
                dets = [[det_time, det_start, det_end, ba_nearest, tv_nearest, f_nearest]]
                self.detectionWidget.new_detections(dets,
                                    center[0],
                                    center[1],
                                    elev=center[2],
                                    event='',
                                    element_cnt=len(self.streams),
                                    method='manual',
                                    fr=self.bottomSettings.getFreqRange())

                # move the waveform time region to reflect the location of the f_max
                t_range = self.timeRangeLRI.getRegion()
                t_half_width = (t_range[1] - t_range[0]) / 2.
                t_region = [t_nearest - t_half_width, t_nearest + t_half_width]
                self.timeRangeLRI.setRegion(t_region)
                
                self.bottomTabWidget.setCurrentIndex(self.detectiontab_idx)

                

    def nearest_in_t(self, value):
        if len(self._t) < 1:
            return

        ## Return the index of the time array that is closest to value
        a = np.asarray(self._t)
        return (np.abs(a-value)).argmin()

    def getProject(self):
        return self._parent.getProject()

    def saveWindowGeometrySettings(self):
        self._parent.settings.beginGroup('BeamFormingWidget')
        self._parent.settings.setValue("windowSize", self.size())
        self._parent.settings.setValue("windowPos", self.pos())
        self._parent.settings.setValue("bfmainSplitterSettings", self.main_splitter.saveState())
        self._parent.settings.setValue("splitterTopSettings", self.splitterTop.saveState())
        self._parent.settings.setValue("splitterBottomSettings", self.splitterBottom.saveState())
        self._parent.settings.endGroup()

    def restoreWindowGeometrySettings(self):
        # Restore settings
        self._parent.settings.beginGroup('BeamFormingWidget')

        splitterTopSettings = self._parent.settings.value("splitterTopSettings")
        if splitterTopSettings:
            self.splitterTop.restoreState(splitterTopSettings)

        splitterBottomSettings = self._parent.settings.value("splitterBottomSettings")
        if splitterBottomSettings:
            self.splitterBottom.restoreState(splitterBottomSettings)

        splitterMainSettings = self._parent.settings.value("bfmainSplitterSettings")
        if splitterMainSettings:
            self.main_splitter.restoreState(splitterMainSettings)

        self._parent.settings.endGroup()

    @pyqtSlot(str, str)
    def errorPopup(self, message, title="Oops..."):
        msgBox = QMessageBox()
        msgBox.setIcon(QMessageBox.Information)
        msgBox.setText(message)
        msgBox.setWindowTitle(title)
        msgBox.exec_()

    @pyqtSlot(bool)
    def show_calculating_threshold_label(self, show):
        if show:
            xRange = self.fstatPlot.viewRange()[0]
            yRange = self.fstatPlot.viewRange()[1]
            self.fstatPlot.addItem(self.threshold_calculating_label)
            self.threshold_calculating_label.setPos(xRange[0], yRange[1])
        else:
            self.fstatPlot.removeItem(self.threshold_calculating_label)

    def runBeamforming(self):
        if self.streams is None:
            self.errorPopup('You should have at least 3 streams loaded to run beamfinder')
            return

        if len(self.streams) < 3:
            self.errorPopup('You should have at least 3 waveforms loaded to run beamfinder')
            return

        if self._parent.waveformWidget.get_inventory() is None:
            self.errorPopup('There are no stations loaded.  Station Lat and Lon information is required to do beamforming.')
            return

        if self._parent.waveformWidget.stationViewer.getStationCount() != self.streams.count():
            self.errorPopup('The number of stations is not equal to the number of waveforms. Each waveform must have a matching station with Lat./Lon. information in it.')
            return

        # we only want the slowness plot to show data at end of run
        self.spi.clear()
        self.spi.addPoints([])

        # clear out previous run
        self.clearResultPlots()
        self.fstatPlot.addItem(self.fstat_marker)
        self.fstatPlot.addItem(self.fstat_marker_label, ignoreBounds=True)

        self.traceVPlot.addItem(self.traceV_marker)
        self.traceVPlot.addItem(self.traceV_marker_label, ignoreBounds=True)

        self.backAzPlot.addItem(self.backAz_marker)
        self.backAzPlot.addItem(self.backAz_marker_label, ignoreBounds=True)

        # First lets create some new curves, and add them to the pertinent plots
        self._t = []
        self._trace_vel = []
        self._back_az = []
        self._f_stats = []
        self.slownessX = np.array([])
        self.slownessY = np.array([])
        self.beam_power = np.array([])


        self.max_projection = None
        self.max_projection_curve = None
        self.max_projection_index = None

        # add the slownessPlotItem to the slowness plot
        self.slownessPlot.addItem(self.spi)

        self.resultData = {'t': self._t,
                           'tracev': self._trace_vel,
                           'backaz': self._back_az,
                           'fstats': self._f_stats,
                           'slownessX': self.slownessX,
                           'slownessY': self.slownessY,
                           'beampower': self.beam_power}

        method = self.bottomSettings.getMethod()
        if method == 'bartlett':
            symb = 'o'
            fcolor = self.lanl_blue
            tcolor = self.lanl_green
            bcolor = self.lanl_orange
        elif method == 'gls':
            symb = '+'
            fcolor = (220, 0, 0)
            tcolor = (0, 220, 0)
            bcolor = (0, 0, 220)
        elif method == 'bartlett_covar':
            symb = 't'
            fcolor = (190, 0, 0)
            tcolor = (0, 190, 0)
            bcolor = (0, 0, 190)
        elif method == 'capon':
            symb = 's'
            fcolor = (160, 0, 0)
            tcolor = (0, 160, 0)
            bcolor = (0, 0, 160)
        elif method == 'music':
            symb = 'd'
            fcolor = (130, 0, 0)
            tcolor = (0, 130, 0)
            bcolor = (0, 0, 130)

        symbol_size = '5'

        self.fval_curve = pg.PlotDataItem(x=self._t,
                                          y=self._f_stats,
                                          pen=None,
                                          brush=fcolor,
                                          symbol=symb,
                                          symbolPen=fcolor,
                                          symbolBrush=fcolor,
                                          symbolSize=symbol_size)

        self.fval_curve.sigPointsClicked.connect(self.pointsClicked)
        self.fstatPlot.addItem(self.fval_curve)

        self.trace_curve = pg.PlotDataItem(x=self._t,
                                           y=self._trace_vel,
                                           pen=None,
                                           brush=tcolor,
                                           symbol=symb,
                                           symbolPen=tcolor,
                                           symbolBrush=tcolor,
                                           symbolSize=symbol_size)

        # self.trace_curve.sigPointsClicked.connect(self.pointsClicked)
        self.traceVPlot.addItem(self.trace_curve)
        self.backaz_curve = pg.ScatterPlotItem(x=self._t,
                                               y=self._back_az,
                                               pen=None,
                                               brush=bcolor,
                                               symbol=symb,
                                               symbolPen=bcolor,
                                               symbolBrush=bcolor,
                                               symbolSize=symbol_size)

        # self.backaz_curve.sigClicked.connect(self.pointsClicked)
        self.backAzPlot.addItem(self.backaz_curve)

        self._slowness_collection = []  # Clear this array for the new run

        # do any checks of the input here before you create the worker object.
        # The first check is to make sure the back azimuth start angle is less than the back azimuth end angle 
        baz_start, baz_end = self.bottomSettings.getBackAzRange()
        if baz_start >= baz_end:
            self.errorPopup('The back azimuth start angle must be less than the end angle. Please correct this in the Beamformer Settings tab.')
            self.bottomTabWidget.setCurrentIndex(self.settingstab_idx)
            # and bail out before going farther
            return

        # Ditto for the trace velocity range
        tv_min, tv_max = self.bottomSettings.getTraceVRange()
        if tv_min >= tv_max:
            self.errorPopup('The minimum trace velocity must be less than the max.  Please correct this in the Beamformer Settings tab.')
            self.bottomTabWidget.setCurrentIndex(self.settingstab_idx)
            return

        self.bfWorker = BeamformingWorkerObject(self.streams,
                                                self.resultData,
                                                self.bottomSettings.getNoiseRange(),
                                                self.bottomSettings.getSignalRange(),
                                                self.bottomSettings.getFreqRange(),
                                                self.bottomSettings.getWinLength(),
                                                self.bottomSettings.getWinStep(),
                                                self.bottomSettings.getMethod(),
                                                self.bottomSettings.getNumSigs(),
                                                self.bottomSettings.getSubWinLength(),
                                                self._parent.waveformWidget.get_inventory(),
                                                self._mp_pool,
                                                self.bottomSettings.getBackAzResolution(),
                                                self.bottomSettings.getTraceVelResolution(),
                                                self.bottomSettings.getTraceVRange(),
                                                self.bottomSettings.getBackAzRange(),
                                                self.detector_settings.is_auto_threshold())

        self.bfWorker.moveToThread(self.bfThread)

        self.signal_startBeamforming.connect(self.bfWorker.run)
        # self.stopButton.clicked.connect(self.bfWorker.stop)
        self.stopAct.triggered.connect(self.bfWorker.stop)

        self.bfWorker.signal_dataUpdated.connect(self.updateCurves)
        self.bfWorker.signal_slownessUpdated.connect(self.updateSlowness)
        self.bfWorker.signal_projectionUpdated.connect(self.updateProjection)
        self.bfWorker.signal_timeWindowChanged.connect(self.updateWaveformTimeWindow)
        self.bfWorker.signal_runFinished.connect(self.runFinished)
        self.bfWorker.signal_threshold_calc_is_running.connect(self.show_calculating_threshold_label)
        self.bfWorker.signal_threshold_calculated.connect(self.detector_settings.set_auto_threshold_level)
        self.bfWorker.signal_error_popup.connect(self.errorPopup)
        self.bfWorker.signal_reset_beamformer.connect(self.reset_run_buttons)

        # show the time range
        if self.timeRangeLRI not in self.waveformPlot.items:
            self.waveformPlot.addItem(self.timeRangeLRI)
        self.timeRangeLRI.setRegion((self.bottomSettings.getSignalRange()[0], self.bottomSettings.getSignalRange()[0] + self.bottomSettings.getWinLength()))

        # disable some buttons
        # self.startButton.setEnabled(False)
        self.runAct.setEnabled(False)
        # self.clearButton.setEnabled(False)
        self.clearAct.setEnabled(False)

        # reset the run_step
        self.run_step = 0

        # start the thread
        self.bfThread.start()

        self.signal_startBeamforming.emit()

    def pointsClicked(self, pdi, points_clicked):
        # print('type(pdi) = {}'.format(type(pdi)))
        # print('type(points_clicked) = {}'.format(type(points_clicked)))
        # for idx, point in enumerate(points_clicked):
        #     print('{}: x={}, y={}'.format(idx, point.x(), point.y()))
        pass

    def updateCurves(self):

        self.fval_curve.setData(self._t, self._f_stats)
        self.trace_curve.setData(self._t, self._trace_vel)
        self.backaz_curve.setData(self._t, self._back_az)

        f_yrange = self.fstatPlot.vb.viewRange()[1]
        f_max = max(self._f_stats)
        if f_max > f_yrange[1]:
            self.fstatPlot.setYRange(0, f_max * 1.1, padding=0)

        t_yrange = self.traceVPlot.vb.viewRange()[1]
        t_max = max(self._trace_vel)
        if t_max > t_yrange[1]:
            self.traceVPlot.setYRange(0, t_max * 1.1, padding=0)

    @pyqtSlot(np.ndarray)
    def updateSlowness(self, slowness):
        # adds slowness to the slowness_collection
        save_slowness = True
        if save_slowness:
            self._slowness_collection.append(slowness[:])
            slowness = []


    def plot_slowness_at_idx(self, idx):
        pg.setConfigOptions(antialias=True)

        self.dots = []

        slowness = self._slowness_collection[idx]

        max_slowness = np.max(slowness[:, -1])
        max_slowness_idx = np.argmax(slowness[:,-1])
        min_slowness = np.min(slowness[:, -1])

        self.max_line.setData([0, slowness[max_slowness_idx, 0]], [0, slowness[max_slowness_idx, 1]])
        if self.max_line not in self.slownessPlot.items:
            self.slownessPlot.addItem(self.max_line)

        method = self.bottomSettings.getMethod()
        if method == "music" or method == "capon":
            max_slowness = np.max(slowness[:, -1])
            min_slowness = np.min(slowness[:, -1])
            scaled_slowness = 100 * (1.0 - (slowness[:, -1] - min_slowness) / (max_slowness - min_slowness))
        elif method == "gls":
            scaled_slowness = 100 * (1.0 - (slowness[:, -1]) / np.max(slowness[:, -1]))

        # need to auto adjust the size of the dots so they fill up the slowness nicely
        # the largest value on the plot will be 1/minimum_trace velocity
        lv = 1.0/self.bottomSettings.tracev_min_spin.value()
        dot_size = lv/15.

        for i in range(slowness.shape[0]):
            if method == "bartlett_covar" or method == "bartlett":
                brush = pg.intColor(100 * (slowness[i, -1]), hues=100, values=1)
            else:
                brush = pg.intColor(scaled_slowness[i], hues=100, values=1)

            self.dots.append({'pos': (slowness[i, 0], slowness[i, 1]), 'brush': brush, 'size': dot_size})
        
        self.spi.clear()
        self.spi.addPoints(self.dots)

        self.slowness_time_label.setText('t = {:.2f}'.format(self._t[idx]))
        self.slowness_backAz_label.setText('Back Azimuth (deg) =  {:.2f}'.format(self._back_az[idx]))
        self.slowness_traceV_label.setText('Trace Velocity (m/s) = {:.2f}'.format(self._trace_vel[idx]))
        self.slownessPlot.setRange(self.bottomSettings.tracev_min_spin.value())

        self.fstat_slowness_marker.setData([self._t[idx]], [self._f_stats[idx]])
        self.backAz_slowness_marker.setData([self._t[idx]], [self._back_az[idx]])
        self.traceV_slowness_marker.setData([self._t[idx]], [self._trace_vel[idx]])

        if self.fstat_slowness_marker not in self.fstatPlot.items:
            self.fstatPlot.addItem(self.fstat_slowness_marker)
        if self.backAz_slowness_marker not in self.backAzPlot.items:
            self.backAzPlot.addItem(self.backAz_slowness_marker)
        if self.traceV_slowness_marker not in self.traceVPlot.items:
            self.traceVPlot.addItem(self.traceV_slowness_marker)

        pg.setConfigOptions(antialias=False)

    @pyqtSlot(np.ndarray, np.ndarray)
    def updateProjection(self, projection, avg_beam_power):

        self.projectionCurve.setData(projection)
        if self.max_projection is None:
            self.max_projection = np.amax(projection[:, 1])
            self._max_projection_data = projection.copy()
            self.max_projectionCurve.setData(projection)
            self.max_projection_index = self.run_step
        else:
            _max = np.amax(projection[:, 1])
            if _max > self.max_projection:
                self.max_projection = _max
                self._max_projection_data = projection.copy()
                self.max_projectionCurve.setData(self._max_projection_data)
                self.max_projection_index = self.run_step

        method = self.bottomSettings.getMethod()
        if method == "bartlett_covar" or method == "bartlett" or method == "gls":
            self.projectionPlot.setYRange(0, 1, padding=0)
        else:
            pass

        self.projectionPlot.setXRange(-180, 180)

    @pyqtSlot(tuple)
    def updateWaveformTimeWindow(self, window):
        # this will update the linearregionitem that displays the timewindow currently evaluated
        self.timeRangeLRI.setRegion(window)
        self.run_step += 1

    @pyqtSlot()
    def reset_run_buttons(self):
        self.runAct.setEnabled(True)
        self.clearAct.setEnabled(True)
        # self.stopAct.setEnabled(False)

    @pyqtSlot()
    def runFinished(self):
        if len(self._f_stats) < 1:
            # we haven't finished a single step, so bail out
            return

        self.reset_run_buttons()

        # add a detection at the place were fstat was a maximum
        center = self._parent.waveformWidget.stationViewer.get_current_center()

        # Gather data for input into the beamforming peak detector

        # can this be done in one line?
        beam_results = np.array([self._back_az, self._trace_vel, self._f_stats])
        beam_results = beam_results.T 
        # beamforming_new uses numpy datetime64 to hold the times, so we have to 
        # convert our times to that format
        num_times = []
        for t in self._t:
            num_times.append(np.datetime64(self.get_earliest_start_time() + t))
        num_times = np.asarray(num_times)

        channel_count = len(self.streams)
        det_window_length = 300
        det_threshold = 0.99
        tb_prod = 400
        back_az_lim = 10
        
        if self.detector_settings.is_auto_threshold():
            fixed_threshold = self.detector_settings.get_auto_threshold_level()
        else:
            fixed_threshold = self.detector_settings.get_manual_threshold_level()

        self.threshold_line.setPos(fixed_threshold)
        self.threshold_label.setText('Threshold = {:.1f}'.format(fixed_threshold))
        self.fstatPlot.addItem(self.threshold_line)

        with warnings.catch_warnings(record=True) as w_array:
            dets = beamforming_new.detect_signals(num_times, 
                                                  beam_results, 
                                                  det_window_length, 
                                                  tb_prod, 
                                                  channel_count, 
                                                  det_p_val=det_threshold, 
                                                  min_seq=self.detector_settings.min_peak_width.value(), 
                                                  back_az_lim=self.detector_settings.back_az_limit.value(),
                                                  fixed_thresh=fixed_threshold)

            
            for w in w_array:
                self.errorPopup(str(w.message), "Warning")
        

        if len(dets) == 0:
            self.errorPopup("No Detections Found", "Results")
            return

        self.detectionWidget.new_detections(dets,
                                            center[0],
                                            center[1],
                                            elev=center[2],
                                            event='',
                                            element_cnt=len(self.streams),
                                            method=self.bottomSettings.getMethod(),
                                            fr=self.bottomSettings.getFreqRange())
        
        # find peak F-value location and the corresponding back azimuth and trace velocity
        f_max = max(self._f_stats)
        f_max_idx = self._f_stats.index(f_max)
        f_max_time = self._t[f_max_idx]

        # make the slowness plot show the data at the time of fstat max
        self.plot_slowness_at_idx(f_max_idx)

        # make the projection plot show the data at the time of fstat max
        if self._max_projection_data is not None:
            self.projectionCurve.setData(self._max_projection_data)

        # move the waveform time region to reflect the location of the f_max
        t_range = self.timeRangeLRI.getRegion()
        t_half_width = (t_range[1] - t_range[0]) / 2.
        t_region = [f_max_time - t_half_width, f_max_time + t_half_width]
        self.timeRangeLRI.setRegion(t_region)

        self.bottomTabWidget.setCurrentIndex(self.detectiontab_idx)

    def exportResults(self):
        if len(self._t) == 0:
            self.errorPopup("There is no data to export", "Warning")
            return  # nothing to do

        project = self.getProject()
        if project is not None:
            results_path = project.get_beamformResultsPath()
        else:
            results_path = Path.home()

        earliest_start_time = self.get_earliest_start_time()

        if self.save_results_dialog.exec_(results_path):
            filename = self.save_results_dialog.getFilename()
            t_utc = []
            for t in self._t:
                t_utc.append(earliest_start_time + t)
            
            data_io.export_beam_results_to_csv(filename, t_utc, self._f_stats, self._back_az, self._trace_vel)

            if self.save_results_dialog.wavefileIsChecked():
                # here we want to save the data that is in the visible portion of the waveform chart at the top of the beamfinder window
                wavefilename = self.save_results_dialog.getWaveFilename()
                
                xdata, ydata = self.waveform_data_item.getData()

                t_utc =[]
                for t in xdata:
                    t_utc.append(earliest_start_time + t)

                data_io.export_waveform_to_csv(wavefilename, t, ydata)
        else:
            pass

    def clearResultPlots(self):
        self.fstatPlot.clear()
        self.fstatPlot.setYRange(0, 1, padding=0)
        self._f_stats.clear()

        self.backAzPlot.clear()
        self._back_az.clear()

        self.traceVPlot.clear()
        self.traceVPlot.setYRange(0, 500, padding=0)
        self._trace_vel.clear()

        self.projectionCurve.clear()
        self.max_projectionCurve.clear()

        self.slownessPlot.clear()
        self.slownessPlot.drawPlot(self.bottomSettings.tracev_min_spin.value())
        self.spi.clear()

        self._t.clear()

        # clearing removes the crosshairs, so lets put them back
        #self.addCrosshairs()

        self.slowness_time_label.setText('t = ')
        self.slowness_backAz_label.setText('Back Azimuth (deg) = ')
        self.slowness_traceV_label.setText('Trace Velocity (m/s) = ')

    def clearWaveformPlot(self):
        self.waveform_data_item = None
        self.waveformPlot.clear()
        self.waveformPlot.setYRange(0, 1, padding=0)
        self.clearResultPlots()     # it doesn't make sense to have results and no waveform


class BeamformingWorkerObject(QtCore.QObject):

    signal_runFinished = pyqtSignal()
    signal_dataUpdated = pyqtSignal()
    signal_slownessUpdated = pyqtSignal(np.ndarray)
    signal_projectionUpdated = pyqtSignal(np.ndarray, np.ndarray)
    signal_timeWindowChanged = pyqtSignal(tuple)
    signal_threshold_calc_is_running = pyqtSignal(bool)
    signal_threshold_calculated = pyqtSignal(float)
    signal_error_popup = pyqtSignal(str, str)
    signal_reset_beamformer = pyqtSignal()

    def __init__(self, streams, resultData, noiseRange, sigRange, freqRange,
                 win_length, win_step, method, signal_cnt, sub_window_len,
                 inventory, pool, back_az_resol, tracev_resol, tracev_range,
                 back_az_range, auto_thresh):
        super().__init__()
        self.resultData = resultData
        self.streams = streams
        self.noiseRange = noiseRange
        self.sigRange = sigRange
        self.freqRange = freqRange
        self.win_length = win_length
        self.win_step = win_step
        self.method = method
        self.signal_cnt = signal_cnt
        self._inv = inventory
        self._pool = pool
        self._back_az_resolution = back_az_resol
        self._back_az_start = back_az_range[0]
        self._back_az_end = back_az_range[1]
        self._trace_v_resolution = tracev_resol
        self._trace_v_range = tracev_range
        self.is_auto_threshold = auto_thresh

        self.threadStopped = True

        if sub_window_len is None:
            self.sub_window_len = self.win_length
        else:
            self.sub_window_len = sub_window_len

        # Items below could be added to the beamformer settings
        self.sub_window_overlap = 0.5
        self.fft_window = 'hanning'
        self.normalize_windowing = False
        self.normalize_beam = True

    @pyqtSlot()
    def stop(self):
        self.threadStopped = True
        self.signal_reset_beamformer.emit()

    @staticmethod
    def window_beamforming_map_wrapper(args):
        return window_beamforming_map(*args)
    

    # function and wrapper to beamform different windows using pool
    # def window_beamforming(self, x, t, window, geom, delays, ns_covar_inv):
    #     X, S, f = beamforming_new.fft_array_data(x, t, window, sub_window_len=sub_window_len, sub_window_overlap=sub_window_overlap, fft_window=fft_window, normalize_windowing=normalize_windowing)
    #     beam_power = beamforming_new.run(X, S, f, geom, delays, [freq_min, freq_max], method=beam_method, ns_covar_inv=ns_covar_inv, signal_cnt=sig_cnt, normalize_beam=normalize_beam)
    #     return beamforming_new.find_peaks(beam_power, back_az_vals, trc_vel_vals, signal_cnt=sig_cnt)

    @pyqtSlot(str, str)
    def errorPopup(self, message, title="Oops..."):
        msgBox = QMessageBox()
        msgBox.setIcon(QMessageBox.Information)
        msgBox.setText(message)
        msgBox.setWindowTitle(title)
        msgBox.exec_()

    @pyqtSlot()
    def run(self):

        self.threadStopped = False

        back_az_vals = np.arange(self._back_az_start, self._back_az_end, self._back_az_resolution)
        # note if you make the 300 and 750 into a control, then you need to do that when you calculate the slowness size as well
        # TODO: the trace velocity range should be added to the settings widget
        #trc_vel_vals = np.arange(300.0, 750.0, self._trace_v_resolution)
        trc_vel_vals = np.arange(self._trace_v_range[0], self._trace_v_range[1], self._trace_v_resolution)

        det_p_val = 0.99

        latlon = []

        # we want to build the latlon array so that it has the same order as the streams
        location_count = 0
        for trace in self.streams:

            id_bits = trace.id.split('.')
            # TODO... this is a bit of a hack to help deal with horrible people who make sac files with absent network/station codes
            #         see for instance, sac_to_inventory for the other half of this
            if id_bits[0] == '':
                id_bits[0] = '###'
            if id_bits[1] == '':
                id_bits[1] = '###'
            stream_station_id = id_bits[0] + '.' + id_bits[1]

            for network in self._inv.networks:
                for station in network.stations:
                    station_id = network.code + '.' + station.code
                    if station_id == stream_station_id:
                        latlon.append([station.latitude, station.longitude])
                        location_count += 1

        #if location_count != len(self.streams):
        #    self.signal_error_popup.emit("Trace IDs don't seem to match with the inventory station list. Please check each carefully and make sure you have a matching inventory entry for each stream \n Aborting", "Inventory and Stream mismatch")
        #    self.signal_reset_beamformer.emit() # currently this will just reset the buttons
        #    return

        x, t, _, geom = beamforming_new.stream_to_array_data(self.streams, latlon)
        M, _ = x.shape

        # define slowness_grid... these are the x,y values that correspond to the beam_power values
        slowness = beamforming_new.build_slowness(back_az_vals, trc_vel_vals)
        delays = beamforming_new.compute_delays(geom, slowness)

        # Compute the noise covariance if using GLS and the detection threshold
        if self.method == "gls":
            _, S, _ = beamforming_new.fft_array_data(x, t, window=[self.noiseRange[0], self.noiseRange[1]], sub_window_len=self.sub_window_len)
            ns_covar_inv = np.empty_like(S)
            for n in range(S.shape[2]):
                S[:, :, n] += 1.0e-3 * np.mean(np.diag(S[:, :, n])) * np.eye(S.shape[0])
                ns_covar_inv[:, :, n] = np.linalg.inv(S[:, :, n])
        else:
            ns_covar_inv = None

        # #################################################### 
        # Compute detection threshold here...
        if self.is_auto_threshold:
            self.signal_threshold_calc_is_running.emit(True)
            if self._pool:
                args = []
                for window_start in np.arange(self.noiseRange[0], self.noiseRange[1], self.win_step):
                    if window_start + self.win_length > self.noiseRange[1]:
                        break

                    args = args + [[x, t, [window_start, window_start + self.win_length], geom, delays, ns_covar_inv, 
                                        self.sub_window_len, self.sub_window_overlap, self.fft_window, self.normalize_windowing, self.freqRange, 
                                        self.method, self.signal_cnt, self.normalize_beam, back_az_vals, trc_vel_vals]]

                try:
                    beam_results = np.array(self._pool.map(self.window_beamforming_map_wrapper, args))[:, 0, :]
                except IndexError:
                    self.errorPopup('Index Error...This usually occurs because the width \n'
                                    'of your noise window is less than the length of your \n'
                                    'beamforming window.  Correct that and try rerunning.')
                    self.stop()
                    return

            else:
                beam_results = []
                for window_start in np.arange(self.noiseRange[0], self.noiseRange[1], self.win_step):
                    if window_start + self.win_length > self.noiseRange[1]:
                        break
                    peaks = self.window_beamforming(x, t, [window_start, window_start + self.win_length], geom, delays, ns_covar_inv)
                    for j in range(self.signal_cnt):
                        beam_results = beam_results + [[peaks[j][0], peaks[j][1], peaks[j][2]]]
                beam_results = np.array(beam_results)

            f_vals = beam_results[:, 2] / (1.0 - beam_results[:, 2]) * (x.shape[0] - 1)
            det_thresh = beamforming_new.calc_det_thresh(f_vals, det_p_val, self.win_length * (self.freqRange[1] - self.freqRange[0]), M)

            self.signal_threshold_calc_is_running.emit(False)
            self.signal_threshold_calculated.emit(det_thresh)

        # ########## Finished calculating threshold ######################

        # Run beamforming in windowed data and write to file

        for self.window_start in np.arange(self.sigRange[0], self.sigRange[1], self.win_step):

            # In order to catch the stop button clicks, need to force process the events
            QCoreApplication.processEvents()

            if self.threadStopped:
                self.signal_runFinished.emit()
                return

            if self.window_start + self.win_length > self.sigRange[1]:
                self.signal_runFinished.emit()
                return

            self.signal_timeWindowChanged.emit((self.window_start, self.window_start + self.win_length))

            X, S, f = beamforming_new.fft_array_data(x, t, window=[self.window_start, self.window_start + self.win_length], sub_window_len=self.sub_window_len)

            beam_power = beamforming_new.run(X,
                                             S,
                                             f,
                                             geom,
                                             delays,
                                             self.freqRange,
                                             method=self.method,
                                             normalize_beam=True,
                                             signal_cnt=self.signal_cnt,
                                             pool=self._pool,
                                             ns_covar_inv=ns_covar_inv)

            # Compute relative beam power and average over frequencies
            avg_beam_power = np.average(beam_power, axis=0)

            # Analyze distribution to find peaks and compute the f-value of the peak
            peaks = beamforming_new.find_peaks(beam_power, back_az_vals, trc_vel_vals, signal_cnt=self.signal_cnt)

            self.resultData['t'].append(self.window_start + self.win_length / 2.0)
            self.resultData['backaz'].append(peaks[0][0])
            self.resultData['tracev'].append(peaks[0][1])

            sig_est, residual = beamforming_new.extract_signal(X, f, np.array([peaks[0][0], peaks[0][1]]), geom)
            signal_wvfrm = np.fft.irfft(sig_est)/(t[1]-t[0])

            if self.method == "bartlett_covar" or self.method == "bartlett" or self.method == "gls":
                fisher_val = peaks[0][2] / (1.0 - peaks[0][2]) * (M - 1)
                self.resultData['fstats'].append(fisher_val)

            else:
                self.resultData['fstats'].append(peaks[0][2])

            # Data is updated, signal plots to change
            self.signal_dataUpdated.emit()

            # Compute back azimuth projection of distribution
            az_proj, _ = beamforming_new.project_beam(beam_power, back_az_vals, trc_vel_vals)
            projection = np.c_[back_az_vals, az_proj]

            # signal projection plot to update
            self.signal_projectionUpdated.emit(projection, avg_beam_power)

            # signal slowness plot to update
            self.signal_slownessUpdated.emit(np.c_[slowness, avg_beam_power])

    # the pathos multiprocessing pool map can't pickle a QObject.  So we can't pass self to this method.
    # as a result we must make this a static method and pass all variables through the call instead of using the
    # standard "self.x" way.

def window_beamforming_map(x, 
                           t, 
                           window, 
                           geom, 
                           delays, 
                           ns_covar_inv, 
                           sub_win_len, 
                           sub_win_over, 
                           fft_win, 
                           norm_win,
                           f_range,
                           method,
                           sig_count,
                           norm_beam,
                           back_az_vals,
                           trace_vel_vals):

    X, S, f = beamforming_new.fft_array_data(x,
                                             t,
                                             window,
                                             sub_window_len=sub_win_len, 
                                             sub_window_overlap=sub_win_over, 
                                             fft_window=fft_win, 
                                             normalize_windowing=norm_win)
        
    beam_power = beamforming_new.run(X, 
                                     S, 
                                     f, 
                                     geom,
                                     delays, 
                                     f_range, 
                                     method=method, 
                                     ns_covar_inv=ns_covar_inv, 
                                     signal_cnt=sig_count, 
                                     normalize_beam=norm_beam)
       
    return beamforming_new.find_peaks(beam_power, back_az_vals, trace_vel_vals, signal_cnt=sig_count)

    <|MERGE_RESOLUTION|>--- conflicted
+++ resolved
@@ -1,11 +1,7 @@
 
 from PyQt5.QtWidgets import (QWidget, QHBoxLayout, QVBoxLayout, 
-<<<<<<< HEAD
-                             QMessageBox, QSplitter, QTabWidget, QAction,
-=======
                              QMessageBox, 
                              QSplitter, QTabWidget, QAction,
->>>>>>> e9acf3da
                              QScrollArea, QToolBar, QToolButton)
 
 from PyQt5.QtCore import pyqtSignal, pyqtSlot, Qt, QThread, QCoreApplication
@@ -19,10 +15,6 @@
 
 import numpy as np
 from pathlib import Path
-<<<<<<< HEAD
-
-=======
->>>>>>> e9acf3da
 
 # import infraview widgets here
 from InfraView.widgets import IPDetectionWidget
