--- conflicted
+++ resolved
@@ -1,12 +1,7 @@
 from PyQt5 import QtWidgets
-<<<<<<< HEAD
-from PyQt5.QtWidgets import (QWidget, QHBoxLayout, QVBoxLayout, QCheckBox, QComboBox, QLabel, QSplitter)
-from PyQt5.QtCore import Qt, pyqtSlot
-=======
 from PyQt5.QtWidgets import (QWidget, QHBoxLayout, QVBoxLayout, QAction, QCheckBox, QComboBox, QLabel, QSplitter, QSpinBox)
 from PyQt5.QtCore import Qt, pyqtSlot, pyqtSignal
 
->>>>>>> e9acf3da
 import matplotlib
 from matplotlib import cm
 
