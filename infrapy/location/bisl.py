--- conflicted
+++ resolved
@@ -347,14 +347,10 @@
     time_mean = simps(time_marg_pdf / time_norm * dts, dts)
     time_stdev = np.sqrt(simps(time_marg_pdf / time_norm * (dts - time_mean)**2, dts))
 
-<<<<<<< HEAD
     time_pdf_fit = interp1d(dts, time_marg_pdf / time_norm, kind='cubic')
-=======
-    time_pdf_fit = interp1d(dts, time_marg_pdf, kind='cubic')
 
     # Analyze the resulting pdf to identify mean, variance, and exact 95% and 99% confidence bounds
     time_bnds_90 = find_confidence(time_pdf_fit, [dts[0], dts[-1]], 0.90)
->>>>>>> 82ee1ab1
     time_bnds_95 = find_confidence(time_pdf_fit, [dts[0], dts[-1]], 0.95)
     time_bnds_99 = find_confidence(time_pdf_fit, [dts[0], dts[-1]], 0.99)
 
@@ -387,15 +383,11 @@
               'EW_stdev': x_stdev, 'NS_stdev': y_stdev,
               'covar': covar,
               't_mean': time_lims[0] + np.timedelta64(int(time_mean * 1e3), 'ms'),
-<<<<<<< HEAD
               't_stdev': time_stdev,
               't_min' : time_lims[0] + np.timedelta64(int(min(time_bnds_95[0]) * 1e3), 'ms'),
               't_max' : time_lims[0] + np.timedelta64(int(max(time_bnds_95[0]) * 1e3), 'ms'),
-=======
-              't_var': time_var,
               't_min' : time_lims[0] + np.timedelta64(int(min(time_bnds_90[0]) * 1e3), 'ms'),
               't_max' : time_lims[0] + np.timedelta64(int(max(time_bnds_90[0]) * 1e3), 'ms'),
->>>>>>> 82ee1ab1
               'lat_MaP': MaP.x[0],
               'lon_MaP': MaP.x[1],
               't_MaP': time_lims[0] + np.timedelta64(int(MaP.x[2] * 1e3), 'ms'),
